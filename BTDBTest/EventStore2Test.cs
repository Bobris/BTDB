using System;
using System.Collections.Generic;
using BTDB.EventStore2Layer;
using BTDB.EventStoreLayer;
using Xunit;
using static BTDBTest.EventStoreTest;
using BTDB.FieldHandler;
using BTDB.KVDBLayer;
using BTDB.ODBLayer;
using System.Linq;
using BTDB.Encrypted;

namespace BTDBTest
{
    public class EventStore2Test
    {
        const string GivenEventsMetadataFilePath = "..\\..\\TestData\\meta.txt";
        const string GivenEventsDataFilePath = "..\\..\\TestData\\events.txt";
        const char DataFileSeparator = ' ';

        [Fact]
        public void SerializingNewObjectsWritesNewMetadata()
        {
            var serializer = new EventSerializer();

            var data = serializer.Serialize(out var hasMetadata, new User());
            Assert.True(hasMetadata);
            Assert.InRange(data.Length, 1, 100);
        }

        [Fact]
        public void ParsingMetadataStopsGeneratingThem()
        {
            var serializer = new EventSerializer();

            var meta = serializer.Serialize(out var hasMetadata, new User());
            serializer.ProcessMetadataLog(meta);
            var data = serializer.Serialize(out hasMetadata, new User());
            Assert.False(hasMetadata);
            Assert.InRange(data.Length, 1, 10);
        }

        [Fact(Skip = "Waiting for allocated bytes method to be precise")]
        public void SerializationRunsAndDoesNotLeak1Byte()
        {
            var serializer = new EventSerializer();

            var meta = serializer.Serialize(out var hasMetadata, new User());
            serializer.ProcessMetadataLog(meta);
            long baselineMemory = 0;
            for (var i = 0; i < 100; i++)
            {
                serializer.Serialize(out hasMetadata, new User());
                Assert.False(hasMetadata);
                if (i == 2)
                {
                    GC.Collect(2);
                    GC.WaitForPendingFinalizers();
                    GC.Collect(2);
                    GC.GetTotalAllocatedBytes(true);
                    baselineMemory = GC.GetTotalMemory(false);
                }
            }

            GC.Collect(2);
            GC.WaitForPendingFinalizers();
            GC.Collect(2);
            Assert.InRange(GC.GetTotalMemory(false), 0, baselineMemory + 400);
        }

        [Fact]
        public void DeserializeSimpleClass()
        {
            var serializer = new EventSerializer();
            var obj = new User { Name = "Boris", Age = 40 };
            var meta = serializer.Serialize(out var hasMetadata, obj).ToAsyncSafe();
            serializer.ProcessMetadataLog(meta);
            var data = serializer.Serialize(out hasMetadata, obj);

            var deserializer = new EventDeserializer();
            Assert.False(deserializer.Deserialize(out var obj2, data));
            deserializer.ProcessMetadataLog(meta);
            Assert.True(deserializer.Deserialize(out obj2, data));
            Assert.Equal(obj, obj2);
        }

        public enum StateEnum
        {
            Dead = 0,
            Alive = 1
        }

        public class ObjectWithEnum : IEquatable<ObjectWithEnum>
        {
            public StateEnum State { get; set; }

            public bool Equals(ObjectWithEnum other)
            {
                if (other == null) return false;
                return State == other.State;
            }

            public override bool Equals(object obj)
            {
                return Equals(obj as ObjectWithEnum);
            }

            public override int GetHashCode() => (int)State;
        }

        [Fact]
        public void DeserializesClassWithEnum()
        {
            var serializer = new EventSerializer();
            var obj = new ObjectWithEnum { State = StateEnum.Alive };
            var meta = serializer.Serialize(out _, obj).ToAsyncSafe();
            serializer.ProcessMetadataLog(meta);
            var data = serializer.Serialize(out _, obj);

            var deserializer = new EventDeserializer();
            Assert.False(deserializer.Deserialize(out var obj2, data));
            deserializer.ProcessMetadataLog(meta);
            Assert.True(deserializer.Deserialize(out obj2, data));
            Assert.Equal(obj, obj2);
        }

        public class ObjectWithList : IEquatable<ObjectWithList>
        {
            public List<int> Items { get; set; }

            public bool Equals(ObjectWithList other)
            {
                if (other == null)
                    return false;

                if (Items == null && other.Items == null)
                    return true;
                if (Items == null && other.Items != null)
                    return false;
                if (Items != null && other.Items == null)
                    return false;

                for (var i = 0; i < Items.Count; i++)
                {
                    if (Items[i] != other.Items[i])
                        return false;
                }

                return true;
            }

            public override bool Equals(object obj)
            {
                return Equals(obj as ObjectWithList);
            }

            public override int GetHashCode() => Items?.GetHashCode() ?? 0;
        }

        public class ObjectWithIList : IEquatable<ObjectWithIList>
        {
            public IList<int> Items { get; set; }

            public bool Equals(ObjectWithIList other)
            {
                if (other == null)
                    return false;

                if (Items == null && other.Items == null)
                    return true;
                if (Items == null && other.Items != null)
                    return false;
                if (Items != null && other.Items == null)
                    return false;

                for (var i = 0; i < Items.Count; i++)
                {
                    if (Items[i] != other.Items[i])
                        return false;
                }

                return true;
            }

            public override bool Equals(object obj)
            {
                return Equals(obj as ObjectWithIList);
            }

            public override int GetHashCode() => Items?.GetHashCode() ?? 0;
        }

        public class ObjectWithIList2 : IEquatable<ObjectWithIList2>
        {
            public IList<ObjectDbTest.Person> Items { get; set; }

            public bool Equals(ObjectWithIList2 other)
            {
                if (other == null)
                    return false;

                if (Items == null && other.Items == null)
                    return true;
                if (Items == null && other.Items != null)
                    return false;
                if (Items != null && other.Items == null)
                    return false;

                for (var i = 0; i < Items.Count; i++)
                {
                    if (!Items[i].Equals(other.Items[i]))
                        return false;
                }

                return true;
            }

            public override bool Equals(object obj)
            {
                return Equals(obj as ObjectWithIList2);
            }

            public override int GetHashCode() => Items?.GetHashCode() ?? 0;
        }

        [Fact]
        public void DeserializesClassWithList()
        {
            var serializer = new EventSerializer();
            var obj = new ObjectWithList { Items = new List<int> { 1 } };
            var meta = serializer.Serialize(out var hasMetadata, obj).ToAsyncSafe();
            serializer.ProcessMetadataLog(meta);
            var data = serializer.Serialize(out hasMetadata, obj);

            var deserializer = new EventDeserializer();
            Assert.False(deserializer.Deserialize(out var obj2, data));
            deserializer.ProcessMetadataLog(meta);
            Assert.True(deserializer.Deserialize(out obj2, data));
            Assert.Equal(obj, obj2);
        }

        [Fact]
        public void DeserializesAsObjectClassWithList()
        {
            var serializer = new EventSerializer();
            var obj = new ObjectWithList { Items = new List<int> { 1 } };
            var meta = serializer.Serialize(out var hasMetadata, obj).ToAsyncSafe();
            serializer.ProcessMetadataLog(meta);
            var data = serializer.Serialize(out hasMetadata, obj);

            var deserializer = new EventDeserializer(new TypeSerializersTest.ToDynamicMapper());
            Assert.False(deserializer.Deserialize(out dynamic obj2, data));
            deserializer.ProcessMetadataLog(meta);
            Assert.True(deserializer.Deserialize(out obj2, data));
            Assert.Equal(1, obj2.Items[0]);
        }

        [Fact]
        public void DeserializesClassWithIList()
        {
            var serializer = new EventSerializer();
            var obj = new ObjectWithIList { Items = new List<int> { 1 } };
            var meta = serializer.Serialize(out var hasMetadata, obj).ToAsyncSafe();
            serializer.ProcessMetadataLog(meta);
            var data = serializer.Serialize(out hasMetadata, obj);

            var deserializer = new EventDeserializer();
            Assert.False(deserializer.Deserialize(out var obj2, data));
            deserializer.ProcessMetadataLog(meta);
            Assert.True(deserializer.Deserialize(out obj2, data));
            Assert.Equal(obj, obj2);

            deserializer = new EventDeserializer();
            deserializer.ProcessMetadataLog(meta);
            Assert.True(deserializer.Deserialize(out obj2, data));
            Assert.Equal(obj, obj2);
        }

        [Fact]
        public void DeserializesClassWithIList2()
        {
            var serializer = new EventSerializer();
            var obj = new ObjectWithIList2
            { Items = new List<ObjectDbTest.Person> { new ObjectDbTest.Person { Name = "A", Age = 1 } } };
            var meta = serializer.Serialize(out var hasMetadata, obj).ToAsyncSafe();
            Assert.Equal(99, meta.Length);
            serializer.ProcessMetadataLog(meta);
            var data = serializer.Serialize(out hasMetadata, obj);

            var deserializer = new EventDeserializer();
            Assert.False(deserializer.Deserialize(out var obj2, data));
            deserializer.ProcessMetadataLog(meta);
            Assert.True(deserializer.Deserialize(out obj2, data));
            Assert.Equal(obj, obj2);

            deserializer = new EventDeserializer();
            deserializer.ProcessMetadataLog(meta);
            Assert.True(deserializer.Deserialize(out obj2, data));
            Assert.Equal(obj, obj2);
        }

        [Fact]
        public void DeserializesClassWithIListArray()
        {
            var serializer = new EventSerializer();
            var obj = new ObjectWithIList2
            { Items = new ObjectDbTest.Person[] { new ObjectDbTest.Person { Name = "A", Age = 1 } } };
            var meta = serializer.Serialize(out var hasMetadata, obj).ToAsyncSafe();
            Assert.Equal(99, meta.Length);
            serializer.ProcessMetadataLog(meta);
            var data = serializer.Serialize(out hasMetadata, obj);

            serializer = new EventSerializer();
            serializer.ProcessMetadataLog(meta);
            var data2 = serializer.Serialize(out hasMetadata, obj);

            var deserializer = new EventDeserializer();
            Assert.False(deserializer.Deserialize(out var obj2, data));
            deserializer.ProcessMetadataLog(meta);
            Assert.True(deserializer.Deserialize(out obj2, data));
            Assert.Equal(obj, obj2);

            deserializer = new EventDeserializer();
            deserializer.ProcessMetadataLog(meta);
            Assert.True(deserializer.Deserialize(out obj2, data));
            Assert.Equal(obj, obj2);
        }

        [Fact]
        public void DeserializesClassWithIListArrayFirstEmpty()
        {
            var serializer = new EventSerializer();
            var objE = new ObjectWithIList2 { Items = null };
            var obj = new ObjectWithIList2
            { Items = new ObjectDbTest.Person[] { new ObjectDbTest.Manager { Name = "A", Age = 1 } } };
            var meta = serializer.Serialize(out var hasMetadata, objE).ToAsyncSafe();
            serializer.ProcessMetadataLog(meta);
            var data = serializer.Serialize(out hasMetadata, objE);
            var data2 = serializer.Serialize(out hasMetadata, obj);
        }

        public class ObjectWithDictionaryOfSimpleType : IEquatable<ObjectWithDictionaryOfSimpleType>
        {
            public IDictionary<int, string> Items { get; set; }

            public bool Equals(ObjectWithDictionaryOfSimpleType other)
            {
                if (other == null)
                    return false;
                if (Items == null && other.Items == null)
                    return true;


                if (Items == null && other.Items != null || Items != null && other.Items == null)
                    return false;

                if (Items.Count != other.Items.Count)
                    return false;

                foreach (var key in Items.Keys)
                {
                    if (Items[key] != other.Items[key])
                        return false;
                }

                return true;
            }

            public override bool Equals(object obj)
            {
                return Equals(obj as ObjectWithDictionaryOfSimpleType);
            }

            public override int GetHashCode() => Items?.GetHashCode() ?? 0;
        }

        [Fact]
        public void DeserializesClassWithDictionaryOfSimpleTypes()
        {
            var serializer = new EventSerializer();
            var obj = new ObjectWithDictionaryOfSimpleType { Items = new Dictionary<int, string>() { { 1, "Ahoj" } } };
            var meta = serializer.Serialize(out var hasMetadata, obj).ToAsyncSafe();
            serializer.ProcessMetadataLog(meta);
            var data = serializer.Serialize(out hasMetadata, obj);

            var deserializer = new EventDeserializer();
            Assert.False(deserializer.Deserialize(out var obj2, data));
            deserializer.ProcessMetadataLog(meta);
            Assert.True(deserializer.Deserialize(out obj2, data));
            Assert.Equal(obj, obj2);
        }

        [Fact]
        public void DeserializesAsObjectClassWithDictionaryOfSimpleTypes()
        {
            var serializer = new EventSerializer();
            var obj = new ObjectWithDictionaryOfSimpleType { Items = new Dictionary<int, string>() { { 1, "Ahoj" } } };
            var meta = serializer.Serialize(out var hasMetadata, obj).ToAsyncSafe();
            serializer.ProcessMetadataLog(meta);
            var data = serializer.Serialize(out hasMetadata, obj);

            var deserializer = new EventDeserializer(new TypeSerializersTest.ToDynamicMapper());
            Assert.False(deserializer.Deserialize(out dynamic obj2, data));
            deserializer.ProcessMetadataLog(meta);
            Assert.True(deserializer.Deserialize(out obj2, data));
            Assert.Equal("Ahoj", obj2.Items[1].ToString());
        }

        public class EventWithIIndirect
        {
            public string Name { get; set; }
            public IIndirect<User> Ind1 { get; set; }
            public List<IIndirect<User>> Ind2 { get; set; }
        }

        [Fact]
        public void SkipsIIndirect()
        {
            var serializer = new EventSerializer();
            var obj = new EventWithIIndirect
            {
                Name = "A",
                Ind1 = new DBIndirect<User>(),
                Ind2 = new List<IIndirect<User>>()
            };
            var meta = serializer.Serialize(out var hasMetadata, obj).ToAsyncSafe();
            serializer.ProcessMetadataLog(meta);
            var data = serializer.Serialize(out hasMetadata, obj);

            var deserializer = new EventDeserializer();
            Assert.False(deserializer.Deserialize(out var obj2, data));
            deserializer.ProcessMetadataLog(meta);
            Assert.True(deserializer.Deserialize(out obj2, data));
        }

        [Fact]
        public void SupportStrangeVisibilities()
        {
            var serializer = new EventSerializer();
            var obj = new StrangeVisibilities { A = "a", C = "c", D = "d" };
            var meta = serializer.Serialize(out var hasMetadata, obj).ToAsyncSafe();
            serializer.ProcessMetadataLog(meta);
            var data = serializer.Serialize(out hasMetadata, obj);

            var deserializer = new EventDeserializer();
            Assert.False(deserializer.Deserialize(out var obj2, data));
            deserializer.ProcessMetadataLog(meta);
            Assert.True(deserializer.Deserialize(out obj2, data));
            var ev = obj2 as StrangeVisibilities;
            Assert.Equal("a", ev.A);
            Assert.Null(ev.B);
            Assert.Equal("c", ev.C);
        }

        public class EventWithUser
        {
            public User User { get; set; }
        }

        [Fact]
        public void SimpleNestedObjects()
        {
            var serializer = new EventSerializer();
            var obj = new EventWithUser
            {
                User = new User()
            };
            var meta = serializer.Serialize(out var hasMetadata, obj).ToAsyncSafe();
            serializer.ProcessMetadataLog(meta);
            var data = serializer.Serialize(out hasMetadata, obj);

            var deserializer = new EventDeserializer();
            Assert.False(deserializer.Deserialize(out var obj2, data));
            deserializer.ProcessMetadataLog(meta);
            Assert.True(deserializer.Deserialize(out obj2, data));
        }

        public class DtoWithNotStored
        {
            public string Name { get; set; }
            [NotStored] public int Skip { get; set; }
        }

        [Fact]
        public void SerializingSkipsNotStoredProperties()
        {
            var serializer = new EventSerializer();
            var obj = new DtoWithNotStored { Name = "Boris", Skip = 1 };
            var meta = serializer.Serialize(out var hasMetadata, obj).ToAsyncSafe();
            serializer.ProcessMetadataLog(meta);
            var data = serializer.Serialize(out hasMetadata, obj);

            var deserializer = new EventDeserializer();
            Assert.False(deserializer.Deserialize(out var obj2, data));
            deserializer.ProcessMetadataLog(meta);
            Assert.True(deserializer.Deserialize(out obj2, data));
            Assert.Equal(0, ((DtoWithNotStored)obj2).Skip);
        }

        public class DtoWithObject
        {
            public object Something { get; set; }
        }

        [Fact]
        public void SerializingBoxedDoubleDoesNotCrash()
        {
            var serializer = new EventSerializer();
            var obj = new DtoWithObject { Something = 1.2 };
            var meta = serializer.Serialize(out var hasMetadata, obj).ToAsyncSafe();
            serializer.ProcessMetadataLog(meta);
            var data = serializer.Serialize(out hasMetadata, obj);

            var deserializer = new EventDeserializer();
            Assert.False(deserializer.Deserialize(out var obj2, data));
            deserializer.ProcessMetadataLog(meta);
            Assert.True(deserializer.Deserialize(out obj2, data));
            Assert.Equal(1.2, ((DtoWithObject)obj2).Something);
        }

        public class PureArray
        {
            public string[] A { get; set; }
            public int[] B { get; set; }
        }

        [Fact]
        public void SupportPureArray()
        {
            var serializer = new EventSerializer();
            var obj = new PureArray { A = new[] { "A", "B" }, B = new[] { 42, 7 } };
            var meta = serializer.Serialize(out var hasMetadata, obj).ToAsyncSafe();
            serializer.ProcessMetadataLog(meta);
            var data = serializer.Serialize(out hasMetadata, obj);

            var deserializer = new EventDeserializer();
            Assert.False(deserializer.Deserialize(out var obj2, data));
            deserializer.ProcessMetadataLog(meta);
            Assert.True(deserializer.Deserialize(out obj2, data));
            var ev = obj2 as PureArray;
            Assert.Equal(ev.A, new[] { "A", "B" });
            Assert.Equal(ev.B, new[] { 42, 7 });
        }

        public struct Structure
        {
        }

        public class EventWithStruct
        {
            public Structure Structure { get; set; }
        }

        [Fact]
        public void CannotStoreStruct()
        {
            var testEvent = new EventWithStruct();

            var serializer = new EventSerializer();
            bool hasMetadata;
            var e = Assert.Throws<BTDBException>(() => serializer.Serialize(out hasMetadata, testEvent).ToAsyncSafe());
            Assert.Contains("Unsupported", e.Message);
        }

        public class EventWithPropertyWithoutSetter
        {
            public int NoSetter { get; }
        }

        [Fact]
        public void ThrowsWithPropertyWithoutSetter()
        {
#if DEBUG
            var testEvent = new EventWithPropertyWithoutSetter();

            var serializer = new EventSerializer();
            bool hasMetadata;
            var e = Assert.Throws<InvalidOperationException>(() =>
                serializer.Serialize(out hasMetadata, testEvent).ToAsyncSafe());
            Assert.Contains("NoSetter", e.Message);
#endif
        }

        public class EventWithPropertyWithoutGetter
        {
            private int _x;

            public int NoGetter
            {
                set => _x = value;
            }
        }

        [Fact]
        public void ThrowsWithPropertyWithoutGetter()
        {
#if DEBUG
            var testEvent = new EventWithPropertyWithoutGetter();

            var serializer = new EventSerializer();
            bool hasMetadata;
            var e = Assert.Throws<InvalidOperationException>(() =>
                serializer.Serialize(out hasMetadata, testEvent).ToAsyncSafe());
            Assert.Contains("NoGetter", e.Message);
#endif
        }

        public class EventWithPublicField
        {
            public int PublicField;
        }

        [Fact]
        public void ThrowsWithPublicField()
        {
#if DEBUG
            var testEvent = new EventWithPublicField();

            var serializer = new EventSerializer();
            bool hasMetadata;
            var e = Assert.Throws<InvalidOperationException>(() =>
                serializer.Serialize(out hasMetadata, testEvent).ToAsyncSafe());
            Assert.Contains("PublicField", e.Message);
#endif
        }

        public class EventWithNotStoredPublicField
        {
            [NotStored] public int PublicField;
        }

        [Fact]
        public void SerializesWithNotStoredPublicField()
        {
            var testEvent = new EventWithNotStoredPublicField();

            var serializer = new EventSerializer();
            serializer.Serialize(out _, testEvent);
        }

        public enum WorkStatus
        {
            Unemployed = 0,
            Employed = 1
        }

        public class EventWithEnum
        {
            public WorkStatus Status { get; set; }
        }

        public class EventWithInt
        {
            public int Status { get; set; }

            protected bool Equals(EventWithInt other)
            {
                return Status == other.Status;
            }

            public override bool Equals(object obj)
            {
                if (ReferenceEquals(null, obj)) return false;
                if (ReferenceEquals(this, obj)) return true;
                if (obj.GetType() != this.GetType()) return false;
                return Equals((EventWithInt)obj);
            }

            public override int GetHashCode()
            {
                return Status;
            }
        }

        [Fact]
        public void EnumToIntIsAutomaticConversionOnLoad()
        {
            var fullNameMapper = new FullNameTypeMapper();
            var overridedMapper = new OverloadableTypeMapper(typeof(EventWithInt),
                fullNameMapper.ToName(typeof(EventWithEnum)),
                fullNameMapper);

            var serializer = new EventSerializer(fullNameMapper);
            var original = new EventWithEnum { Status = WorkStatus.Employed };
            var metadata = serializer.Serialize(out var hasMetadata, original).ToAsyncSafe();
            Assert.True(hasMetadata);

            serializer.ProcessMetadataLog(metadata);

            var data = serializer.Serialize(out hasMetadata, original).ToAsyncSafe();
            Assert.False(hasMetadata);

            var deserializer = new EventDeserializer(overridedMapper);
            deserializer.ProcessMetadataLog(metadata);
            Assert.True(deserializer.Deserialize(out var readed, data));

            var readedEvem = readed as EventWithInt;
            Assert.Equal(readedEvem.Status, (int)original.Status);
        }

        public class EventWithString
        {
            public string Status { get; set; }
        }

        [Fact]
        public void StringToIntThrowErrorWithFullNameOfTypeInConversionOnLoad()
        {
            var fullNameMapper = new FullNameTypeMapper();
            var overridedMapper = new OverloadableTypeMapper(typeof(EventWithInt),
                fullNameMapper.ToName(typeof(EventWithString)),
                fullNameMapper);

            var serializer = new EventSerializer(fullNameMapper);
            var original = new EventWithString { Status = "Test string" };
            var metadata = serializer.Serialize(out var hasMetadata, original).ToAsyncSafe();
            Assert.True(hasMetadata);

            serializer.ProcessMetadataLog(metadata);

            var data = serializer.Serialize(out hasMetadata, original).ToAsyncSafe();
            Assert.False(hasMetadata);

            var deserializer = new EventDeserializer(overridedMapper);
            deserializer.ProcessMetadataLog(metadata);
            object readed;
            //Assert.True(deserializer.Deserialize(out readed, data));
            var e = Assert.Throws<BTDBException>(() => deserializer.Deserialize(out readed, data));
            Assert.Contains("Deserialization of type " + typeof(EventWithInt).FullName, e.Message);
        }

        public class EventWithNullable
        {
            public ulong EventId { get; set; }
            public int? NullableInt { get; set; }
            public int? NullableEmpty { get; set; }

            public List<int?> ListWithNullables { get; set; }
            public IDictionary<int?, bool?> DictionaryWithNullables { get; set; }
        }

        [Fact]
        public void SerializeDeserializeWithNullable()
        {
            var serializer = new EventSerializer();
            var obj = new EventWithNullable
            {
                EventId = 1,
                NullableInt = 42,
                ListWithNullables = new List<int?> { 4, new int?() },
                DictionaryWithNullables = new Dictionary<int?, bool?> { { 1, true }, { 2, new bool?() } }
            };
            var meta = serializer.Serialize(out _, obj).ToAsyncSafe();
            serializer.ProcessMetadataLog(meta);
            var data = serializer.Serialize(out _, obj);

            var deserializer = new EventDeserializer();
            Assert.False(deserializer.Deserialize(out var obj2, data));
            deserializer.ProcessMetadataLog(meta);
            Assert.True(deserializer.Deserialize(out obj2, data));
            var ev = (EventWithNullable)obj2;
            Assert.Equal(42, ev.NullableInt.Value);
            Assert.False(ev.NullableEmpty.HasValue);
            Assert.Equal(2, ev.ListWithNullables.Count);
            Assert.Equal(4, ev.ListWithNullables[0].Value);
            Assert.False(ev.ListWithNullables[1].HasValue);
            Assert.Equal(2, ev.DictionaryWithNullables.Count);
            Assert.True(ev.DictionaryWithNullables[1]);
            Assert.False(ev.DictionaryWithNullables[2].HasValue);
        }

        [Fact]
        public void
            GivenObjectWithMultipleReferencesToSingleInstance_WhenDeserializationFailsDeepDownBecauseOfMissingMetadata_ThenNextReferenceShouldBeResolvedCorrectlyAfterApplicationOfTheMetadata()
        {
            // Familiarize the serializer with top-level type
            var serializer = new EventSerializer();
            var input1 = new ObjectWithMultipleReferences();
            var meta1 = serializer.Serialize(out var metadataProduced, input1).ToAsyncSafe();
            Assert.True(metadataProduced);
            serializer.ProcessMetadataLog(meta1);
            var data1 = serializer.Serialize(out metadataProduced, input1).ToAsyncSafe();
            Assert.False(metadataProduced);

            // Serialize the top-level type containing properties with a not-yet-encountered object type
            var reusableObj = new EventWithInt { Status = 42 };
            var input2 = new ObjectWithMultipleReferences
            {
                Reference1 = reusableObj,
                Reference2 = reusableObj
            };
            var meta2 = serializer.Serialize(out metadataProduced, input2).ToAsyncSafe();
            Assert.True(metadataProduced);
            serializer.ProcessMetadataLog(meta2);
            var data2 = serializer.Serialize(out metadataProduced, input2).ToAsyncSafe();
            Assert.False(metadataProduced);

            // Familiarize the deserializer with the top-level type
            var deserializer = new EventDeserializer();
            Assert.False(deserializer.Deserialize(out _, data1));
            deserializer.ProcessMetadataLog(meta1);
            Assert.True(deserializer.Deserialize(out var obj1, data1));
            Assert.Equal(input1, obj1);

            // Deserialize the top-level type with properties containing instances of a not-yet-encountered object type
            Assert.False(deserializer.Deserialize(out _, data2));
            deserializer.ProcessMetadataLog(meta2);
            Assert.True(deserializer.Deserialize(out var obj2, data2));
            Assert.Equal(input2, obj2);
        }

        public class ObjectWithMultipleReferences
        {
            public object Reference1 { get; set; }
            public object Reference2 { get; set; }

            protected bool Equals(ObjectWithMultipleReferences other)
            {
                return Equals(Reference1, other.Reference1) && Equals(Reference2, other.Reference2);
            }

            public override bool Equals(object obj)
            {
                if (ReferenceEquals(null, obj)) return false;
                if (ReferenceEquals(this, obj)) return true;
                if (obj.GetType() != this.GetType()) return false;
                return Equals((ObjectWithMultipleReferences)obj);
            }

            public override int GetHashCode()
            {
                unchecked
                {
                    var hashCode = (Reference1 != null ? Reference1.GetHashCode() : 0);
                    hashCode = (hashCode * 397) ^ (Reference2 != null ? Reference2.GetHashCode() : 0);
                    return hashCode;
                }
            }
        }

        public class ComplexObject
        {
            public ComplexObject Obj { get; set; }
        }

        public class ComplexObjectEx : ComplexObject
        {
            public int Int { get; set; }
        }

        public class EventWithDeepDictWithComplexObject
        {
            public ulong EventId { get; set; }
            public Dictionary<ulong, Dictionary<string, ComplexObject>> Prop { get; set; }
            public List<List<ComplexObject>> PropList { get; set; }
        }

        [Fact]
        public void SerializeDeserializeDeepDictWithComplexObject()
        {
            var serializer = new EventSerializer();
            var obj = new EventWithDeepDictWithComplexObject
            {
                EventId = 1,
                Prop = new Dictionary<ulong, Dictionary<string, ComplexObject>>
                {
                    {1, new Dictionary<string, ComplexObject> {{"a", new ComplexObjectEx {Obj = new ComplexObject()}}}}
                },
                PropList = new List<List<ComplexObject>> { new List<ComplexObject> { new ComplexObjectEx() } }
            };
            var meta = serializer.Serialize(out _, obj).ToAsyncSafe();
            serializer.ProcessMetadataLog(meta);
            var data = serializer.Serialize(out _, obj);

            var deserializer = new EventDeserializer();
            Assert.False(deserializer.Deserialize(out var obj2, data));
            deserializer.ProcessMetadataLog(meta);
            Assert.True(deserializer.Deserialize(out obj2, data));
            var ev = (EventWithDeepDictWithComplexObject)obj2;
            Assert.Equal(1ul, ev.Prop.First().Key);
        }

        public class EventWithEncryptedString
        {
            public EncryptedString Secret { get; set; }
        }

        [Fact]
        public void SerializeDeserializeEventWithEncryptedString()
        {
            var cipher = new AesGcmSymmetricCipher(new byte[]
            {
                0, 1, 2, 3, 4, 5, 6, 7, 8, 9, 10, 11, 12, 13, 14, 15, 16, 17, 18, 19, 20, 21, 22, 23, 24, 25, 26, 27,
                28, 29, 30, 31
            });
            var serializer = new EventSerializer(null, null, cipher);
            var obj = new EventWithEncryptedString
            {
                Secret = "pass"
            };
            var meta = serializer.Serialize(out _, obj).ToAsyncSafe();
            serializer.ProcessMetadataLog(meta);
            var data = serializer.Serialize(out _, obj);

            var deserializer = new EventDeserializer(null, null, cipher);
            Assert.False(deserializer.Deserialize(out var obj2, data));
            deserializer.ProcessMetadataLog(meta);
            Assert.True(deserializer.Deserialize(out obj2, data));
            var ev = (EventWithEncryptedString)obj2;
            Assert.Equal("pass", ev.Secret);
        }

        public class ObjectWithIDictionary
        {
            public IDictionary<ulong, string> Items { get; set; }
        }

        [Fact]
        public void CanSerializeOdbDictionary()
        {
            using (var kvDb = new KeyValueDB(new InMemoryFileCollection()))
            using (var objDb = new ObjectDB())
            {
                objDb.Open(kvDb, false);

                using (var tr = objDb.StartWritingTransaction().Result)
                {
                    var singleton = tr.Singleton<ObjectWithIDictionary>();
                    singleton.Items[1] = "ahoj";

                    SerializeOdbDict(singleton.Items);

                    tr.Commit();
                }
            }
        }

        void SerializeOdbDict(IDictionary<ulong, string> dictItems)
        {
            var serializer = new EventSerializer();
            var obj = new ObjectWithIDictionary
            {
                Items = dictItems
            };
            var meta = serializer.Serialize(out _, obj).ToAsyncSafe();
            serializer.ProcessMetadataLog(meta);
            var data = serializer.Serialize(out _, obj);

            var deserializer = new EventDeserializer();
            Assert.False(deserializer.Deserialize(out var obj2, data));
            deserializer.ProcessMetadataLog(meta);
            Assert.True(deserializer.Deserialize(out obj2, data));

            Assert.Equal(obj.Items, ((ObjectWithIDictionary)obj2).Items);
        }

        public class SomeSets
        {
            public ISet<string> A { get; set; }
            public HashSet<int> B { get; set; }
        }

        [Fact]
        public void SupportSets()
        {
            var serializer = new EventSerializer();
            var obj = new SomeSets { A = new HashSet<string> { "A", "B" }, B = new HashSet<int> { 42, 7 } };
            var meta = serializer.Serialize(out _, obj).ToAsyncSafe();
            serializer.ProcessMetadataLog(meta);
            var data = serializer.Serialize(out _, obj);

            var deserializer = new EventDeserializer();
            Assert.False(deserializer.Deserialize(out var obj2, data));
            deserializer.ProcessMetadataLog(meta);
            Assert.True(deserializer.Deserialize(out obj2, data));

            var ev = obj2 as SomeSets;
            Assert.Equal(new[] { "A", "B" }, ev!.A.OrderBy(a => a));
            Assert.Equal(new[] { 7, 42 }, ev.B.OrderBy(b => b));
        }

        [Fact]
        public void StoreListThenArray()
        {
            var serializer = new EventSerializer();

            void Store(object obj)
            {
                var meta = serializer.Serialize(out var hasMetaData, obj).ToAsyncSafe();
                if (hasMetaData)
                {
                    serializer.ProcessMetadataLog(meta);
                    serializer.Serialize(out _, obj);
                }
            }

            Store(new List<bool>());
            Store(new[] { true });
            Store(new HashSet<bool>());
        }

        [Fact]
        public void StoreVariousComplexCombinations()
        {
            var serializer = new EventSerializer();

            void Store(object obj)
            {
                var meta = serializer.Serialize(out var hasMetaData, obj).ToAsyncSafe();
                if (hasMetaData)
                {
                    serializer.ProcessMetadataLog(meta);
                    serializer.Serialize(out _, obj);
                }
            }

            Store(new Dictionary<int, List<bool>> { { 1, new List<bool> { true } } });
            Store(new Dictionary<int, IList<bool>> { { 1, new List<bool> { true } } });
            Store(new Dictionary<int, IList<bool>> { { 1, new[] { true } } });
        }

        [Fact]
        public void DictionaryWithSomeNullListAsValue()
        {
            var serializer = new EventSerializer();
            var obj = new Dictionary<ulong, IList<ulong>>
            {
                {1, null},
                {2, new List<ulong> {21, 22}},
                {3, null},
                {4, new List<ulong> {41, 42}}
            };
            var meta = serializer.Serialize(out _, obj).ToAsyncSafe();
            serializer.ProcessMetadataLog(meta);
            var data = serializer.Serialize(out _, obj);

            var deserializer = new EventDeserializer();
            Assert.False(deserializer.Deserialize(out var obj2, data));
            deserializer.ProcessMetadataLog(meta);
            Assert.True(deserializer.Deserialize(out obj2, data));

            Assert.Equal(obj, obj2);
        }

        [Fact]
        public void DictionaryWithSomeNullArrayAsValue()
        {
            var serializer = new EventSerializer();
            var obj = new Dictionary<ulong, ulong[]>
            {
                {1, null},
                {2, new ulong[] {21, 22}},
                {3, null},
                {4, new ulong[] {41, 42}}
            };
            var meta = serializer.Serialize(out _, obj).ToAsyncSafe();
            serializer.ProcessMetadataLog(meta);
            var data = serializer.Serialize(out _, obj);

            var deserializer = new EventDeserializer();
            Assert.False(deserializer.Deserialize(out var obj2, data));
            deserializer.ProcessMetadataLog(meta);
            Assert.True(deserializer.Deserialize(out obj2, data));

            Assert.Equal(obj, obj2);
        }

<<<<<<< HEAD
        [Fact]
=======
        [Fact(Skip = "Generic serialization of structs is hard to implement, that's why it is not working for now.")]
>>>>>>> 87d84bd7
        public void SerializationOfStruct_Succeeds()
        {
            var testStruct = new TestStruct { TestData = new TestStruct.TestStructData { Data = "TestData" } };

            var result = SerializationInternal<TestStruct>(testStruct);

            Assert.NotNull(result);
            Assert.Equal(testStruct.TestData.Data, result.TestData.Data);
        }

        [Fact]
        public void SerializationOfBaseClassWithPrivateSet_Succeeds()
        {
            var testBaseClass = new TestClassWithBaseClass();
            var result = SerializationInternal<TestClassWithBaseClass>(testBaseClass);

            Assert.NotNull(result);
            Assert.Equal(testBaseClass.TestData, result.TestData);
        }

        private T SerializationInternal<T>(object input)
        {
            var serializer = new EventSerializer();
            var meta = serializer.Serialize(out _, input).ToAsyncSafe();
            serializer.ProcessMetadataLog(meta);
            var data = serializer.Serialize(out _, input);

            var deserializer = new EventDeserializer();
            deserializer.ProcessMetadataLog(meta);
            deserializer.Deserialize(out var deserializedObj, data);

            return (T)deserializedObj;
        }

        class TestStruct
        {
            public TestStructData TestData { get; set; }

            internal struct TestStructData
            {
                public string Data { get; set; }
            }
        }

        class TestClassWithBaseClass : TestBaseClass
        {
            [NotStored]
            public string TestData => Data;
        }

        class TestBaseClass
        {
            public string Data { get; private set; }
            public TestBaseClass()
            {
                Data = "TestData";
            }
        }
    }
}<|MERGE_RESOLUTION|>--- conflicted
+++ resolved
@@ -1065,11 +1065,7 @@
             Assert.Equal(obj, obj2);
         }
 
-<<<<<<< HEAD
-        [Fact]
-=======
         [Fact(Skip = "Generic serialization of structs is hard to implement, that's why it is not working for now.")]
->>>>>>> 87d84bd7
         public void SerializationOfStruct_Succeeds()
         {
             var testStruct = new TestStruct { TestData = new TestStruct.TestStructData { Data = "TestData" } };
