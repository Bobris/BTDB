﻿//#define GENERATE
using System;
using System.Collections.Generic;
using System.Globalization;
using System.IO;
using System.Linq;
using System.Threading;
using BTDB.Buffer;
using BTDB.FieldHandler;
using BTDB.IL;
using BTDB.KVDBLayer;
using BTDB.ODBLayer;
using Xunit;

namespace BTDBTest
{
    public class ObjectDbTest : IDisposable
    {
        IKeyValueDB _lowDb;
        IObjectDB _db;

        public class Person : IEquatable<Person>
        {
            public string Name { get; set; }
            public uint Age { get; set; }

            public bool Equals(Person other)
            {
                return Name == other.Name && Age == other.Age;
            }
        }

        public class PersonWithNonStoredProperty
        {
            public string Name { get; set; }
            [NotStored]
            public uint Age { get; set; }
        }

        public class PersonNew
        {
            public string Name { get; set; }
            public string Comment { get; set; }
            public ulong Age { get; set; }
        }

        public class Tree
        {
            public Tree Left { get; set; }
            public Tree Right { get; set; }
            public string Content { get; set; }
        }

        public class Empty
        {
        }

        public ObjectDbTest()
        {
            _lowDb = new InMemoryKeyValueDB();
            OpenDb();
        }

        public void Dispose()
        {
            _db.Dispose();
            _lowDb.Dispose();
        }

        void ReopenDb()
        {
            _db.Dispose();
            OpenDb();
        }

        void OpenDb()
        {
            _db = new ObjectDB();
            _db.Open(_lowDb, false);
        }

        [Fact]
        public void NewDatabaseIsEmpty()
        {
            using (var tr = _db.StartTransaction())
            {
                Assert.Equal(tr.Enumerate<Person>().Count(), 0);
            }
        }

        [Fact]
        public void ReadOnlyTransactionThrowsOnWriteAccess()
        {
            using (var tr = _db.StartReadOnlyTransaction())
            {
                Assert.Throws<BTDBTransactionRetryException>(() => tr.StoreAndFlush(new Person()));
            }
        }

        [Fact]
        public void SupportsCommitUlong()
        {
            using (var tr = _db.StartTransaction())
            {
                tr.SetCommitUlong(1234567);
                tr.Commit();
            }
            using (var tr = _db.StartTransaction())
            {
                Assert.Equal(1234567ul, tr.GetCommitUlong());
            }
            ReopenDb();
            using (var tr = _db.StartTransaction())
            {
                Assert.Equal(1234567ul, tr.GetCommitUlong());
            }
        }

        [Fact]
        public void InsertPerson()
        {
            using (var tr = _db.StartTransaction())
            {
                var p = new Person { Name = "Bobris", Age = 35 };
                tr.Store(p);
                var p2 = tr.Enumerate<Person>().First();
                Assert.Same(p, p2);
                Assert.Equal("Bobris", p.Name);
                Assert.Equal(35u, p.Age);
                tr.Commit();
            }
        }

        [Fact]
        public void InsertPersonAndEnumerateInNextTransaction()
        {
            using (var tr = _db.StartTransaction())
            {
                tr.Store(new Person { Name = "Bobris", Age = 35 });
                tr.Commit();
            }
            using (var tr = _db.StartTransaction())
            {
                var p = tr.Enumerate<Person>().First();
                Assert.Equal("Bobris", p.Name);
                Assert.Equal(35u, p.Age);
            }
        }

        [Fact]
        public void InsertPersonAndEnumerateAfterReopen()
        {
            using (var tr = _db.StartTransaction())
            {
                tr.Store(new Person { Name = "Bobris", Age = 35 });
                tr.Commit();
            }
            ReopenDb();
            using (var tr = _db.StartTransaction())
            {
                var p = tr.Enumerate<Person>().First();
                Assert.Equal("Bobris", p.Name);
                Assert.Equal(35u, p.Age);
            }
        }

        [Fact]
        public void ModifyPerson()
        {
            using (var tr = _db.StartTransaction())
            {
                tr.Store(new Person { Name = "Bobris", Age = 35 });
                tr.Commit();
            }
            using (var tr = _db.StartTransaction())
            {
                var p = tr.Enumerate<Person>().First();
                p.Age++;
                tr.Store(p);
                tr.Commit();
            }
            using (var tr = _db.StartTransaction())
            {
                var p = tr.Enumerate<Person>().First();
                Assert.Equal(36u, p.Age);
            }
        }

        [Fact]
        public void PersonUpgrade()
        {
            var personObjDbName = _db.RegisterType(typeof(Person));
            using (var tr = _db.StartTransaction())
            {
                tr.Store(new Person { Name = "Bobris", Age = 35 });
                tr.Commit();
            }
            ReopenDb();
            _db.RegisterType(typeof(PersonNew), personObjDbName);
            using (var tr = _db.StartTransaction())
            {
                var p = tr.Enumerate<PersonNew>().First();
                Assert.Equal("Bobris", p.Name);
                Assert.Equal(35u, p.Age);
                Assert.Equal(null, p.Comment);
            }
        }

        [Fact]
        public void PersonDegrade()
        {
            var personObjDbName = _db.RegisterType(typeof(PersonNew));
            using (var tr = _db.StartTransaction())
            {
                tr.Store(new PersonNew { Name = "Bobris", Age = 35, Comment = "Will be lost" });
                tr.Commit();
            }
            ReopenDb();
            _db.RegisterType(typeof(Person), personObjDbName);
            using (var tr = _db.StartTransaction())
            {
                var p = tr.Enumerate<Person>().First();
                Assert.Equal("Bobris", p.Name);
                Assert.Equal(35u, p.Age);
            }
        }

        [Fact]
        public void ALotsOfPeople()
        {
            using (var tr = _db.StartTransaction())
            {
                for (uint i = 0; i < 1000; i++)
                {
                    tr.Store(new Person { Name = $"Person {i}", Age = i });
                }
                tr.Commit();
            }
            using (var tr = _db.StartTransaction())
            {
                var q = tr.Enumerate<Person>().OrderByDescending(p => p.Age);
                uint i = 1000;
                foreach (var p in q)
                {
                    i--;
                    Assert.Equal(i, p.Age);
                    Assert.Equal($"Person {i}", p.Name);
                }
            }
        }

        [Fact]
        public void DeleteObject()
        {
            using (var tr = _db.StartTransaction())
            {
                var p = new Person { Name = "Bobris", Age = 35 };
                tr.Store(p);
                p = new Person { Name = "DeadMan", Age = 105 };
                tr.Store(p);
                Assert.Equal(2, tr.Enumerate<Person>().Count());
                tr.Delete(p);
                Assert.Equal(1, tr.Enumerate<Person>().Count());
                tr.Commit();
            }
        }

        [Fact]
        public void OIdsAreInOrder()
        {
            ulong firstOid;
            using (var tr = _db.StartTransaction())
            {
                firstOid = tr.Store(new Person());
                Assert.Equal(firstOid + 1, tr.Store(new Person()));
                tr.Commit();
            }
            using (var tr = _db.StartTransaction())
            {
                Assert.Equal(firstOid + 2, tr.Store(new Person()));
                tr.Commit();
            }
            ReopenDb();
            using (var tr = _db.StartTransaction())
            {
                Assert.Equal(firstOid + 3, tr.Store(new Person()));
                tr.Commit();
            }
        }

        [Fact]
        public void EnumReturnsOidsInOrderAndNewObjIsSkipped()
        {
            using (var tr = _db.StartTransaction())
            {
                var p1 = new Person();
                var p2 = new Person();
                tr.Store(p1);
                tr.Store(p2);
                int i = 0;
                foreach (var p in tr.Enumerate<Person>())
                {
                    if (i == 0)
                    {
                        Assert.Same(p1, p);
                        tr.Store(new Person());
                    }
                    else
                    {
                        Assert.Same(p2, p);
                    }
                    i++;
                }
                Assert.Equal(2, i);
            }
        }

        [Fact]
        public void GetByOid()
        {
            ulong firstOid;
            using (var tr = _db.StartTransaction())
            {
                var p1 = new Person();
                firstOid = tr.Store(p1);
                p1.Name = "Bobris";
                p1.Age = 35;
                tr.Store(new Person { Name = "DeadMan", Age = 105 });
                Assert.Same(p1, tr.Get(firstOid));
                tr.Commit();
            }
            using (var tr = _db.StartTransaction())
            {
                var p = tr.Get(firstOid);
                Assert.IsType<Person>(p);
                Assert.Equal("Bobris", ((Person)p).Name);
            }
        }

        [Fact]
        public void SingletonBasic()
        {
            using (var tr = _db.StartTransaction())
            {
                var p = tr.Singleton<Person>();
                p.Name = "Bobris";
                tr.Commit();
            }
            using (var tr = _db.StartTransaction())
            {
                var p = tr.Singleton<Person>();
                Assert.Equal("Bobris", p.Name);
            }
        }

        [Fact]
        public void SingletonComplex()
        {
            using (var tr = _db.StartTransaction())
            {
                var p = tr.Singleton<Person>();
                p.Name = "Garbage";
                // No commit here
            }
            using (var tr = _db.StartTransaction())
            {
                var p = tr.Singleton<Person>();
                Assert.Null(p.Name);
                p.Name = "Bobris";
                tr.Commit();
            }
            using (var tr = _db.StartTransaction())
            {
                var p = tr.Singleton<Person>();
                Assert.Equal("Bobris", p.Name);
                tr.Delete(p);
                tr.Commit();
            }
            using (var tr = _db.StartTransaction())
            {
                var p = tr.Singleton<Person>();
                Assert.Null(p.Name);
            }
        }

        [Fact]
        public void NestedIfaceObject()
        {
            using (var tr = _db.StartTransaction())
            {
                var t = tr.Singleton<Tree>();
                t.Content = "Root";
                Assert.Null(t.Left);
                t.Left = new Tree { Content = "Left" };
                t.Right = new Tree { Content = "Right" };
                tr.Commit();
            }
            using (var tr = _db.StartTransaction())
            {
                var t = tr.Singleton<Tree>();
                Assert.Equal("Root", t.Content);
                Assert.Equal("Left", t.Left.Content);
                Assert.Equal("Right", t.Right.Content);
            }
        }

        [Fact]
        public void NestedIfaceObjectDelete()
        {
            using (var tr = _db.StartTransaction())
            {
                var t = tr.Singleton<Tree>();
                t.Left = new Tree();
                tr.Delete(t.Left);
                tr.Commit();
            }
            using (var tr = _db.StartTransaction())
            {
                var t = tr.Singleton<Tree>();
                Assert.Null(t.Left);
            }
        }

        [Fact]
        public void NestedIfaceObjectModification()
        {
            using (var tr = _db.StartTransaction())
            {
                var t = tr.Singleton<Tree>();
                t.Left = new Tree { Content = "Before" };
                tr.Store(new Tree { Content = "After" });
                tr.Commit();
            }
            using (var tr = _db.StartTransaction())
            {
                var t = tr.Singleton<Tree>();
                t.Left = tr.Enumerate<Tree>().First(i => i.Content == "After");
                tr.Store(t);
                tr.Commit();
            }
            using (var tr = _db.StartTransaction())
            {
                var t = tr.Singleton<Tree>();
                Assert.Equal("After", t.Left.Content);
            }
        }

        public enum TestEnum
        {
            Item1,
            Item2
        }

        public class VariousFieldTypes
        {
            public string StringField { get; set; }
            public sbyte SByteField { get; set; }
            public byte ByteField { get; set; }
            public short ShortField { get; set; }
            public ushort UShortField { get; set; }
            public int IntField { get; set; }
            public uint UIntField { get; set; }
            public long LongField { get; set; }
            public ulong ULongField { get; set; }
            public object DbObjectField { get; set; }
            public VariousFieldTypes VariousFieldTypesField { get; set; }
            public bool BoolField { get; set; }
            public double DoubleField { get; set; }
            public float FloatField { get; set; }
            public decimal DecimalField { get; set; }
            public Guid GuidField { get; set; }
            public DateTime DateTimeField { get; set; }
            public TimeSpan TimeSpanField { get; set; }
            public TestEnum EnumField { get; set; }
            public byte[] ByteArrayField { get; set; }
            public ByteBuffer ByteBufferField { get; set; }
        }

        [Fact]
        public void FieldsOfVariousTypes()
        {
            using (var tr = _db.StartTransaction())
            {
                var o = tr.Singleton<VariousFieldTypes>();
                Assert.Null(o.StringField);
                Assert.Equal(0, o.SByteField);
                Assert.Equal(0, o.ByteField);
                Assert.Equal(0, o.ShortField);
                Assert.Equal(0, o.UShortField);
                Assert.Equal(0, o.IntField);
                Assert.Equal(0u, o.UIntField);
                Assert.Equal(0, o.LongField);
                Assert.Equal(0u, o.ULongField);
                Assert.Null(o.DbObjectField);
                Assert.Null(o.VariousFieldTypesField);
                Assert.False(o.BoolField);
                Assert.Equal(0d, o.DoubleField);
                Assert.Equal(0f, o.FloatField);
                Assert.Equal(0m, o.DecimalField);
                Assert.Equal(new DateTime(), o.DateTimeField);
                Assert.Equal(new TimeSpan(), o.TimeSpanField);
                Assert.Equal(new Guid(), o.GuidField);
                Assert.Equal(TestEnum.Item1, o.EnumField);
                Assert.Equal(null, o.ByteArrayField);
                Assert.Equal(ByteBuffer.NewEmpty().ToByteArray(), o.ByteBufferField.ToByteArray());

                o.StringField = "Text";
                o.SByteField = -10;
                o.ByteField = 10;
                o.ShortField = -1000;
                o.UShortField = 1000;
                o.IntField = -100000;
                o.UIntField = 100000;
                o.LongField = -1000000000000;
                o.ULongField = 1000000000000;
                o.DbObjectField = o;
                o.VariousFieldTypesField = o;
                o.BoolField = true;
                o.DoubleField = 12.34;
                o.FloatField = -12.34f;
                o.DecimalField = 123456.789m;
                o.DateTimeField = new DateTime(2000, 1, 1, 12, 34, 56, DateTimeKind.Local);
                o.TimeSpanField = new TimeSpan(1, 2, 3, 4);
                o.GuidField = new Guid("39aabab2-9971-4113-9998-a30fc7d5606a");
                o.EnumField = TestEnum.Item2;
                o.ByteArrayField = new byte[] { 0, 1, 2 };
                o.ByteBufferField = ByteBuffer.NewAsync(new byte[] { 0, 1, 2 }, 1, 1);

                AssertContent(o);
                tr.Commit();
            }
            using (var tr = _db.StartTransaction())
            {
                var o = tr.Singleton<VariousFieldTypes>();
                AssertContent(o);
            }
        }

        static void AssertContent(VariousFieldTypes o)
        {
            Assert.Equal("Text", o.StringField);
            Assert.Equal(-10, o.SByteField);
            Assert.Equal(10, o.ByteField);
            Assert.Equal(-1000, o.ShortField);
            Assert.Equal(1000, o.UShortField);
            Assert.Equal(-100000, o.IntField);
            Assert.Equal(100000u, o.UIntField);
            Assert.Equal(-1000000000000, o.LongField);
            Assert.Equal(1000000000000u, o.ULongField);
            Assert.Same(o, o.DbObjectField);
            Assert.Same(o, o.VariousFieldTypesField);
            Assert.True(o.BoolField);
            Assert.InRange(12.34 - o.DoubleField, -1e-10, 1e10);
            Assert.InRange(-12.34 - o.FloatField, -1e-6, 1e6);
            Assert.Equal(123456.789m, o.DecimalField);
            Assert.Equal(new DateTime(2000, 1, 1, 12, 34, 56, DateTimeKind.Local), o.DateTimeField);
            Assert.Equal(new TimeSpan(1, 2, 3, 4), o.TimeSpanField);
            Assert.Equal(new Guid("39aabab2-9971-4113-9998-a30fc7d5606a"), o.GuidField);
            Assert.Equal(TestEnum.Item2, o.EnumField);
            Assert.Equal(new byte[] { 0, 1, 2 }, o.ByteArrayField);
            Assert.Equal(new byte[] { 1 }, o.ByteBufferField.ToByteArray());
        }

        public class Root
        {
            public IList<Person> Persons { get; set; }
        }

        [Fact]
        public void ListOfDbObjectsSimple()
        {
            _db.RegisterType(typeof(Person));
            using (var tr = _db.StartTransaction())
            {
                var root = tr.Singleton<Root>();
                root.Persons = new List<Person> { new Person { Name = "P1" }, new Person { Name = "P2" } };
                tr.Commit();
            }
            using (var tr = _db.StartTransaction())
            {
                var root = tr.Singleton<Root>();
                Assert.Equal(2, root.Persons.Count);
                var p1 = root.Persons[0];
                var p2 = root.Persons[1];
                Assert.Equal("P1", p1.Name);
                Assert.Equal("P2", p2.Name);
            }
        }

        public class VariousLists
        {
            public IList<int> IntList { get; set; }
            public IList<string> StringList { get; set; }
            public IList<byte> ByteList { get; set; }
        }

        [Fact]
        public void ListOfSimpleValues()
        {
            using (var tr = _db.StartTransaction())
            {
                var root = tr.Singleton<VariousLists>();
                root.IntList = new List<int> { 5, 10, 2000 };
                root.StringList = new List<string> { "A", null, "AB!" };
                root.ByteList = new List<byte> { 0, 255 };
                tr.Commit();
            }
            using (var tr = _db.StartTransaction())
            {
                var root = tr.Singleton<VariousLists>();
                Assert.Equal(new List<int> { 5, 10, 2000 }, root.IntList);
                Assert.Equal(new List<string> { "A", null, "AB!" }, root.StringList);
                Assert.Equal(new List<byte> { 0, 255 }, root.ByteList);
                root.IntList = null;
                root.StringList = null;
                root.ByteList = null;
                tr.Store(root);
                tr.Commit();
            }
            using (var tr = _db.StartTransaction())
            {
                var root = tr.Singleton<VariousLists>();
                Assert.Equal(null, root.IntList);
                Assert.Equal(null, root.StringList);
                Assert.Equal(null, root.ByteList);
                root.IntList = new List<int>();
                root.StringList = new List<string>();
                root.ByteList = new List<byte>();
                tr.Store(root);
                tr.Commit();
            }
            using (var tr = _db.StartTransaction())
            {
                var root = tr.Singleton<VariousLists>();
                Assert.Equal(new List<int>(), root.IntList);
                Assert.Equal(new List<string>(), root.StringList);
                Assert.Equal(new List<byte>(), root.ByteList);
            }
        }

        [Fact]
        public void ListOfSimpleValuesSkip()
        {
            using (var tr = _db.StartTransaction())
            {
                var root = tr.Singleton<VariousLists>();
                root.IntList = new List<int> { 5, 10, 2000 };
                root.StringList = new List<string>();
                root.ByteList = null;
                tr.Commit();
            }
            ReopenDb();
            _db.RegisterType(typeof(Empty), "VariousLists");
            using (var tr = _db.StartTransaction())
            {
                tr.Singleton<Empty>();
            }
        }

        public class InlineDictionary
        {
            public Dictionary<int, string> Int2String { get; set; }
        }

        [Fact]
        public void InlineDictionariesOfSimpleValues()
        {
            using (var tr = _db.StartTransaction())
            {
                var root = tr.Singleton<InlineDictionary>();
                root.Int2String = new Dictionary<int, string> { { 1, "one" }, { 0, null } };
                tr.Commit();
            }
            using (var tr = _db.StartTransaction())
            {
                var root = tr.Singleton<InlineDictionary>();
                Assert.Equal(2, root.Int2String.Count);
                Assert.Equal("one", root.Int2String[1]);
                Assert.Equal(null, root.Int2String[0]);
                root.Int2String.Clear();
                tr.Store(root);
                tr.Commit();
            }
            using (var tr = _db.StartTransaction())
            {
                var root = tr.Singleton<InlineDictionary>();
                Assert.Equal(0, root.Int2String.Count);
                root.Int2String = null;
                tr.Store(root);
                tr.Commit();
            }
            using (var tr = _db.StartTransaction())
            {
                var root = tr.Singleton<InlineDictionary>();
                Assert.Null(root.Int2String);
            }
        }

        [Fact]
        public void InlineDictionariesOfSimpleValuesSkip()
        {
            using (var tr = _db.StartTransaction())
            {
                var root = tr.Singleton<InlineDictionary>();
                root.Int2String = new Dictionary<int, string> { { 1, "one" }, { 0, null } };
                tr.Commit();
            }
            ReopenDb();
            _db.RegisterType(typeof(Empty), "InlineDictionary");
            using (var tr = _db.StartTransaction())
            {
                tr.Singleton<Empty>();
            }
        }

        public class InlineList
        {
            public List<int> IntList { get; set; }
        }

        [Fact]
        public void InlineListsOfSimpleValues()
        {
            using (var tr = _db.StartTransaction())
            {
                var root = tr.Singleton<InlineList>();
                root.IntList = new List<int> { 1, 2, 3 };
                tr.Commit();
            }
            using (var tr = _db.StartTransaction())
            {
                var root = tr.Singleton<InlineList>();
                Assert.Equal(3, root.IntList.Count);
                Assert.Equal(1, root.IntList[0]);
                Assert.Equal(2, root.IntList[1]);
                Assert.Equal(3, root.IntList[2]);
                root.IntList.Clear();
                tr.Store(root);
                tr.Commit();
            }
            using (var tr = _db.StartTransaction())
            {
                var root = tr.Singleton<InlineList>();
                Assert.Equal(0, root.IntList.Count);
                root.IntList = null;
                tr.Store(root);
                tr.Commit();
            }
            using (var tr = _db.StartTransaction())
            {
                var root = tr.Singleton<InlineList>();
                Assert.Null(root.IntList);
            }
        }

        [Fact]
        public void InlineListsOfSimpleValuesSkip()
        {
            using (var tr = _db.StartTransaction())
            {
                var root = tr.Singleton<InlineList>();
                root.IntList = new List<int> { 1, 2 };
                tr.Commit();
            }
            ReopenDb();
            _db.RegisterType(typeof(Empty), "InlineList");
            using (var tr = _db.StartTransaction())
            {
                tr.Singleton<Empty>();
            }
        }

        public class SimpleDictionary
        {
            public IDictionary<int, string> Int2String { get; set; }
        }

        [Fact]
        public void DictionariesOfSimpleValues()
        {
            using (var tr = _db.StartTransaction())
            {
                var root = tr.Singleton<SimpleDictionary>();
                root.Int2String = new Dictionary<int, string> { { 1, "one" }, { 0, null } };
                tr.Commit();
            }
            using (var tr = _db.StartTransaction())
            {
                var root = tr.Singleton<SimpleDictionary>();
                Assert.Equal(2, root.Int2String.Count);
                Assert.Equal("one", root.Int2String[1]);
                Assert.Equal(null, root.Int2String[0]);
                root.Int2String.Clear();
                tr.Commit();
            }
            using (var tr = _db.StartTransaction())
            {
                var root = tr.Singleton<SimpleDictionary>();
                Assert.Equal(0, root.Int2String.Count);
            }
        }

        [Fact]
        public void DictionariesOfSimpleValuesSkip()
        {
            using (var tr = _db.StartTransaction())
            {
                var root = tr.Singleton<SimpleDictionary>();
                root.Int2String = new Dictionary<int, string> { { 1, "one" }, { 0, null } };
                tr.Commit();
            }
            ReopenDb();
            _db.RegisterType(typeof(Empty), "SimpleDictionary");
            using (var tr = _db.StartTransaction())
            {
                tr.Singleton<Empty>();
            }
        }

        public class SimpleOrderedDictionary
        {
            public IOrderedDictionary<int, string> Int2String { get; set; }
        }

        [Fact]
        public void OrderedDictionaryEnumeration()
        {
            using (var tr = _db.StartTransaction())
            {
                var root = tr.Singleton<SimpleOrderedDictionary>();
                root.Int2String.Add(3, "C");
                root.Int2String.Add(1, "A");
                tr.Commit();
            }
            using (var tr = _db.StartTransaction())
            {
                var root = tr.Singleton<SimpleOrderedDictionary>();
                Assert.Equal("AC", root.Int2String.Aggregate("", (current, p) => current + p.Value));
                Assert.Equal("CA", root.Int2String.GetReverseEnumerator().Aggregate("", (current, p) => current + p.Value));
                Assert.Equal("AC", root.Int2String.GetIncreasingEnumerator(0).Aggregate("", (current, p) => current + p.Value));
                Assert.Equal("AC", root.Int2String.GetIncreasingEnumerator(1).Aggregate("", (current, p) => current + p.Value));
                Assert.Equal("C", root.Int2String.GetIncreasingEnumerator(2).Aggregate("", (current, p) => current + p.Value));
                Assert.Equal("C", root.Int2String.GetIncreasingEnumerator(3).Aggregate("", (current, p) => current + p.Value));
                Assert.Equal("", root.Int2String.GetIncreasingEnumerator(4).Aggregate("", (current, p) => current + p.Value));
                Assert.Equal("", root.Int2String.GetDecreasingEnumerator(0).Aggregate("", (current, p) => current + p.Value));
                Assert.Equal("A", root.Int2String.GetDecreasingEnumerator(1).Aggregate("", (current, p) => current + p.Value));
                Assert.Equal("A", root.Int2String.GetDecreasingEnumerator(2).Aggregate("", (current, p) => current + p.Value));
                Assert.Equal("CA", root.Int2String.GetDecreasingEnumerator(3).Aggregate("", (current, p) => current + p.Value));
                Assert.Equal("CA", root.Int2String.GetDecreasingEnumerator(4).Aggregate("", (current, p) => current + p.Value));
            }
        }

        [Fact]
        public void CanQuerySizeOfKeyInOrderedDictionary()
        {
            using (var tr = _db.StartTransaction())
            {
                var root = tr.Singleton<SimpleOrderedDictionary>();
                root.Int2String.Add(3, "C");
                var qs = (IQuerySizeDictionary<int>)root.Int2String;
                var size = qs.QuerySizeByKey(3);
                Assert.Equal(3u, size.Key);
                Assert.Equal(2u, size.Value);
                root.Int2String.Add(1, "A");
                size = qs.QuerySizeEnumerator().First();
                Assert.Equal(3u, size.Key);
                Assert.Equal(2u, size.Value);
            }
        }

        public class ComplexDictionary
        {
            public IDictionary<string, Person> String2Person { get; set; }
        }

        [Fact]
        public void DictionariesOfComplexValues()
        {
            using (var tr = _db.StartTransaction())
            {
                var root = tr.Singleton<ComplexDictionary>();
                Assert.NotNull(root.String2Person);
                root.String2Person = new Dictionary<string, Person> { { "Boris", new Person { Name = "Boris", Age = 35 } }, { "null", null } };
                tr.Commit();
            }
            using (var tr = _db.StartTransaction())
            {
                var root = tr.Singleton<ComplexDictionary>();
                Assert.Equal(2, root.String2Person.Count);
                Assert.True(root.String2Person.ContainsKey("Boris"));
                Assert.True(root.String2Person.ContainsKey("null"));
                var p = root.String2Person["Boris"];
                Assert.NotNull(p);
                Assert.Equal("Boris", p.Name);
                Assert.Equal(35u, root.String2Person["Boris"].Age);
                Assert.Equal(null, root.String2Person["null"]);
                Assert.Equal(new[] { "Boris", "null" }, root.String2Person.Keys.ToList());
                Assert.Equal(p, root.String2Person.Values.First());
                root.String2Person.Clear();
                tr.Commit();
            }
            using (var tr = _db.StartTransaction())
            {
                var root = tr.Singleton<ComplexDictionary>();
                Assert.Equal(0, root.String2Person.Count);
            }
            ReopenDb();
            using (var tr = _db.StartTransaction())
            {
                var root = tr.Singleton<ComplexDictionary>();
                Assert.Equal(0, root.String2Person.Count);
            }
        }

        [Fact]
        public void DictionariesOfComplexValuesSkip()
        {
            _db.RegisterType(typeof(Person));
            using (var tr = _db.StartTransaction())
            {
                var root = tr.Singleton<ComplexDictionary>();
                root.String2Person = new Dictionary<string, Person> { { "Boris", new Person { Name = "Boris", Age = 35 } }, { "null", null } };
                tr.Commit();
            }
            ReopenDb();
            _db.RegisterType(typeof(Empty), "ComplexDictionary");
            using (var tr = _db.StartTransaction())
            {
                tr.Singleton<Empty>();
            }
        }

        public class ByteArrayDictionary
        {
            public IDictionary<byte[], byte[]> Bytes2Bytes { get; set; }
        }

        [Fact]
        public void DictionaryOfByteArrayKeysAndValues()
        {
            using (var tr = _db.StartTransaction())
            {
                tr.Singleton<ByteArrayDictionary>();
                tr.Commit();
            }
            using (var tr = _db.StartTransaction())
            {
                var root = tr.Singleton<ByteArrayDictionary>();
                root.Bytes2Bytes.Add(new byte[] { 2 }, new byte[] { 2, 2 });
                root.Bytes2Bytes.Add(new byte[] { 1, 0xFF }, new byte[] { 1 });
                root.Bytes2Bytes.Add(new byte[0], new byte[0]);

                AssertEqual(new KeyValuePair<byte[], byte[]>(new byte[0], new byte[0]), root.Bytes2Bytes.First());
                AssertEqual(new KeyValuePair<byte[], byte[]>(new byte[] { 1, 0xFF }, new byte[] { 1 }), root.Bytes2Bytes.Skip(1).First());
                AssertEqual(new KeyValuePair<byte[], byte[]>(new byte[] { 2 }, new byte[] { 2, 2 }), root.Bytes2Bytes.Skip(2).First());
            }
        }

        void AssertEqual(KeyValuePair<byte[], byte[]> expected, KeyValuePair<byte[], byte[]> actual)
        {
            Assert.True(expected.Key.SequenceEqual(actual.Key));
            Assert.True(expected.Value.SequenceEqual(actual.Value));
        }

        public enum TestEnumUlong : ulong
        {
            Item1,
            Item2
        }

        public enum TestEnumEx
        {
            Item1,
            Item2,
            Item3
        }

        public class CTestEnum
        {
            public TestEnum E { get; set; }
        }

        public class CTestEnumUlong
        {
            public TestEnumUlong E { get; set; }
        }

        public class CTestEnumEx
        {
            public TestEnumEx E { get; set; }
        }

        [Fact]
        public void EnumUpgrade()
        {
            TestEnum2TestEnumUlong(TestEnum.Item1, TestEnumUlong.Item1);
            TestEnum2TestEnumUlong(TestEnum.Item2, TestEnumUlong.Item2);
        }

        void TestEnum2TestEnumUlong(TestEnum from, TestEnumUlong to)
        {
            ReopenDb();
            var testEnumObjDbName = _db.RegisterType(typeof(CTestEnum));
            using (var tr = _db.StartTransaction())
            {
                tr.Store(new CTestEnum { E = from });
                tr.Commit();
            }
            ReopenDb();
            _db.RegisterType(typeof(CTestEnumUlong), testEnumObjDbName);
            using (var tr = _db.StartTransaction())
            {
                var e = tr.Enumerate<CTestEnumUlong>().First();
                Assert.Equal(to, e.E);
                tr.Delete(e);
                tr.Commit();
            }
        }

        [Fact]
        public void EnumUpgradeAddItem()
        {
            TestEnum2TestEnumEx(TestEnum.Item1, TestEnumEx.Item1);
            TestEnum2TestEnumEx(TestEnum.Item2, TestEnumEx.Item2);
        }

        void TestEnum2TestEnumEx(TestEnum from, TestEnumEx to)
        {
            ReopenDb();
            var testEnumObjDbName = _db.RegisterType(typeof(CTestEnum));
            using (var tr = _db.StartTransaction())
            {
                tr.Store(new CTestEnum { E = from });
                tr.Commit();
            }
            ReopenDb();
            _db.RegisterType(typeof(CTestEnumEx), testEnumObjDbName);
            using (var tr = _db.StartTransaction())
            {
                var e = tr.Enumerate<CTestEnumEx>().First();
                Assert.Equal(to, e.E);
                tr.Delete(e);
                tr.Commit();
            }
        }

        public class Manager : Person
        {
            public List<Person> Managing { get; set; }
        }

        [Fact]
        public void InheritanceSupportedWithAutoRegistration()
        {
            using (var tr = _db.StartTransaction())
            {
                var root = tr.Singleton<ComplexDictionary>();
                var sl1 = new Person { Name = "Poor Slave", Age = 18 };
                var sl2 = new Person { Name = "Poor Poor Slave", Age = 17 };
                root.String2Person.Add("slave", sl1);
                root.String2Person.Add("slave2", sl2);
                root.String2Person.Add("master", new Manager { Name = "Chief", Age = 19, Managing = new List<Person> { sl1, sl2 } });
                tr.Commit();
            }
            using (var tr = _db.StartTransaction())
            {
                var root = tr.Singleton<ComplexDictionary>();
                var dict = root.String2Person;
                Assert.IsType<Person>(dict["slave"]);
                Assert.IsType<Manager>(dict["master"]);
                Assert.Equal(3, dict.Count);
                Assert.Equal("Chief", dict["master"].Name);
                Assert.Same(dict["slave2"], ((Manager)dict["master"]).Managing[1]);
            }
        }

        [Fact]
        public void NotStoredProperties()
        {
            var personObjDbName = _db.RegisterType(typeof(PersonWithNonStoredProperty));
            using (var tr = _db.StartTransaction())
            {
                tr.Store(new PersonWithNonStoredProperty { Name = "Bobris", Age = 35 });
                tr.Commit();
            }
            ReopenDb();
            _db.RegisterType(typeof(Person), personObjDbName);
            using (var tr = _db.StartTransaction())
            {
                var p = tr.Enumerate<Person>().First();
                Assert.Equal("Bobris", p.Name);
                Assert.Equal(0u, p.Age);
            }
        }

        [StoredInline]
        public class InlinePerson : Person
        {
        }

        public class ListOfInlinePersons
        {
            public List<InlinePerson> InlinePersons { get; set; }
        }

        [Fact]
        public void SupportOfInlineObjects()
        {
            using (var tr = _db.StartTransaction())
            {
                var root = tr.Singleton<ListOfInlinePersons>();
                root.InlinePersons = new List<InlinePerson> { new InlinePerson { Name = "Me" } };
                tr.Commit();
            }
            using (var tr = _db.StartTransaction())
            {
                var root = tr.Singleton<ListOfInlinePersons>();
                root.InlinePersons[0].Age = 1;
                tr.Store(root);
                tr.Commit();
            }
            using (var tr = _db.StartTransaction())
            {
                var root = tr.Singleton<ListOfInlinePersons>();
                Assert.Equal(1u, root.InlinePersons[0].Age);
            }
        }

        [Fact]
        public void ForbidToStoreInlinedObjectDirectly()
        {
            using (var tr = _db.StartTransaction())
            {
                Assert.Throws<BTDBException>(() => tr.Store(new InlinePerson()));
            }
        }

        public class PersonWithPrivateAge
        {
            public string Name { get; set; }
            private uint Age { get; set; }
            [NotStored]
            public uint PublicAge
            {
                get { return Age; }
                set { Age = value; }
            }
        }

        [Fact]
        public void SupportForStorageOfPrivateProperties()
        {
            using (var tr = _db.StartTransaction())
            {
                tr.Store(new PersonWithPrivateAge { Name = "Bobris", PublicAge = 35 });
                tr.Commit();
            }
            using (var tr = _db.StartTransaction())
            {
                var p = tr.Enumerate<PersonWithPrivateAge>().First();
                Assert.Equal("Bobris", p.Name);
                Assert.Equal(35u, p.PublicAge);
            }
        }

        [Fact]
        public void CanGetSizeOfObject()
        {
            using (var tr = _db.StartTransaction())
            {
                var oid = tr.StoreAndFlush(new Person { Name = "Bobris", Age = 35 });
                var s = tr.GetStorageSize(oid);
                Assert.Equal(2u, s.Key);
                Assert.Equal(10u, s.Value);
            }
        }

        [Fact]
        public void SingletonShouldNotNeedWritableTransactionIfNotCommited()
        {
            using (var tr = _db.StartTransaction())
            {
                tr.Singleton<ComplexDictionary>();
                Assert.False(((IInternalObjectDBTransaction)tr).KeyValueDBTransaction.IsWritting());
            }
        }

        public class IndirectTree
        {
            public IIndirect<IndirectTree> Parent { get; set; }
            public IIndirect<IndirectTree> Left { get; set; }
            public IIndirect<IndirectTree> Right { get; set; }
            public string Content { get; set; }
        }

        [Fact]
        public void IndirectLazyReferencesWorks()
        {
            using (var tr = _db.StartTransaction())
            {
                var t = tr.Singleton<IndirectTree>();
                Assert.NotNull(t.Parent);
                t.Left.Value = new IndirectTree();
                tr.Commit();
            }
            using (var tr = _db.StartTransaction())
            {
                var t = tr.Singleton<IndirectTree>();
                Assert.Null(t.Parent.Value);
                Assert.NotNull(t.Left.Value);
            }
        }

        public class TwoComplexDictionary
        {
            public IDictionary<string, Person> String2Person { get; set; }
            public IDictionary<string, PersonNew> String2PersonNew { get; set; }
        }

        [Fact]
        public void UpgradingWithNewComplexDictionary()
        {
            var typeName = _db.RegisterType(typeof(ComplexDictionary));
            using (var tr = _db.StartTransaction())
            {
                var d = tr.Singleton<ComplexDictionary>();
                d.String2Person.Add("A", new Person { Name = "A" });
                tr.Commit();
            }
            ReopenDb();
            _db.RegisterType(typeof(TwoComplexDictionary), typeName);
            using (var tr = _db.StartTransaction())
            {
                var d = tr.Singleton<TwoComplexDictionary>();
                tr.Store(d);
                Assert.Equal(1, d.String2Person.Count);
                Assert.Equal("A", d.String2Person["A"].Name);
                d.String2PersonNew.Add("B", new PersonNew { Name = "B" });
                tr.Commit();
            }
            using (var tr = _db.StartTransaction())
            {
                var d = tr.Singleton<TwoComplexDictionary>();
                Assert.Equal("A", d.String2Person["A"].Name);
                Assert.Equal("B", d.String2PersonNew["B"].Name);
            }
        }

        public class ObjectWithDictString2ListOfUInt64
        {
            public IDictionary<string, List<ulong>> Dict { get; set; }
        }

        public class Object2WithDictString2ListOfUInt64
        {
            public IDictionary<string, List<ulong>> Dict { get; set; }
            public String Added { get; set; }
        }

        [Fact]
        public void UpgradeWithDictString2ListOfUInt64Works()
        {
            var typeName = _db.RegisterType(typeof(ObjectWithDictString2ListOfUInt64));
            using (var tr = _db.StartTransaction())
            {
                var d = tr.Singleton<ObjectWithDictString2ListOfUInt64>();
                d.Dict.Add("A", new List<ulong> { 1, 2 });
                tr.Commit();
            }
            ReopenDb();
            _db.RegisterType(typeof(Object2WithDictString2ListOfUInt64), typeName);
            using (var tr = _db.StartTransaction())
            {
                var d = tr.Singleton<Object2WithDictString2ListOfUInt64>();
                Assert.NotNull(d.Dict);
            }
        }

        public class ObjectWithDictInt2String
        {
            public IDictionary<int, string> Dict { get; set; }
        }

        public class Object2WithDictInt2String
        {
            public IDictionary<int, string> Dict { get; set; }
            public String Added { get; set; }
        }

        [Fact]
        public void UpgradeWithDictInt2StringWorks()
        {
            var typeName = _db.RegisterType(typeof(ObjectWithDictInt2String));
            using (var tr = _db.StartTransaction())
            {
                var d = tr.Singleton<ObjectWithDictInt2String>();
                d.Dict.Add(10, "A");
                tr.Commit();
            }
            ReopenDb();
            _db.RegisterType(typeof(Object2WithDictInt2String), typeName);
            using (var tr = _db.StartTransaction())
            {
                var d = tr.Singleton<Object2WithDictInt2String>();
                Assert.NotNull(d.Dict);
            }
        }

        [Fact]
        public void PossibleToAllocateNewPreinitializedObject()
        {
            using (var tr = _db.StartTransaction())
            {
                var d = tr.New<Object2WithDictString2ListOfUInt64>();
                Assert.NotNull(d.Dict);
                Assert.Null(d.Added);
                d.Added = "Stored";
                tr.Commit();
            }
            using (var tr = _db.StartTransaction())
            {
                var d = tr.Enumerate<Object2WithDictString2ListOfUInt64>().First();
                Assert.NotNull(d.Dict);
                Assert.Equal("Stored", d.Added);
            }
        }

        [Fact]
        public void BiggerTransactionWithGC()
        {
            using (var tr = _db.StartTransaction())
            {
                for (uint i = 0; i < 100; i++)
                {
                    tr.StoreAndFlush(new Person { Name = "Bobris", Age = i });
                    if (i == 90)
                    {
                        GC.Collect();
                    }
                }
                tr.Commit();
            }
        }

        public class ObjectWithDictWithInlineKey
        {
            public IDictionary<InlinePerson, int> Dict { get; set; }
        }

        [Fact]
        public void DictionaryContainsMustWorkInReadOnlyTransaction()
        {
            using (var tr = _db.StartReadOnlyTransaction())
            {
                tr.Singleton<ObjectWithDictWithInlineKey>().Dict.ContainsKey(new InlinePerson());
            }
        }

        [StoredInline]
        public class InlinePersonNew : PersonNew
        {
        }

        public class ObjectWithDictWithInlineKeyNew
        {
            public IDictionary<InlinePersonNew, int> Dict { get; set; }
        }

        [Fact(Skip = "This is very difficult to do")]
        public void UpgradingKeyInDictionary()
        {
            var singName = _db.RegisterType(typeof(ObjectWithDictWithInlineKey));
            var persName = _db.RegisterType(typeof(InlinePerson));
            using (var tr = _db.StartTransaction())
            {
                var d = tr.Singleton<ObjectWithDictWithInlineKey>();
                d.Dict.Add(new InlinePerson { Name = "A" }, 1);
                tr.Commit();
            }
            ReopenDb();
            _db.RegisterType(typeof(ObjectWithDictWithInlineKeyNew), singName);
            _db.RegisterType(typeof(InlinePersonNew), persName);
            using (var tr = _db.StartTransaction())
            {
                var d = tr.Singleton<ObjectWithDictWithInlineKeyNew>();
                var p = d.Dict.Keys.First();
                Assert.Equal("A", p.Name);
                Assert.Equal(1, d.Dict[p]);
            }
        }

        public class ObjectWithDictWithDateTimeKey
        {
            public IDictionary<DateTime, DateTime> Dist { get; set; }
        }

        [Fact]
        public void ForbidToStoreDateTimeUnknownKindInKey()
        {
            using (var tr = _db.StartTransaction())
            {
                var d = tr.Singleton<ObjectWithDictWithDateTimeKey>();
                var unknownKind = new DateTime(2013, 1, 25, 22, 05, 00);
                var utcKind = unknownKind.ToUniversalTime();
                Assert.Throws<ArgumentOutOfRangeException>(() => d.Dist.Add(unknownKind, utcKind));
                d.Dist.Add(utcKind, unknownKind);
            }
        }

        [Fact]
        public void PitOfSuccessForbidStoreDictionary()
        {
            using (var tr = _db.StartTransaction())
            {
                var d = tr.Singleton<ObjectWithDictWithDateTimeKey>();
                Assert.Throws<InvalidOperationException>(() => tr.Store(d.Dist));
            }
        }

        public enum CC1V1T3
        {
            Item1 = 0
        }

        public class CC1V1T2
        {
            public IDictionary<CC1V1T3, long> Dict2 { get; set; }
        }

        public class CC1V1T1
        {
            public IDictionary<ulong, CC1V1T2> Dict { get; set; }
        }

        public enum CC1V2T3
        {
            Item1 = 0,
            Item2 = 1,
            Item3 = 2
        }

        public class CC1V2T2
        {
            public IDictionary<CC1V2T3, long> Dict2 { get; set; }
        }

        public class CC1V2T1
        {
            public IDictionary<ulong, CC1V2T2> Dict { get; set; }
        }

        [Fact]
        public void CC1Upgrade()
        {
            var t1Name = _db.RegisterType(typeof(CC1V1T1));
            var t2Name = _db.RegisterType(typeof(CC1V1T2));
            var t3Name = _db.RegisterType(typeof(CC1V1T3));
            using (var tr = _db.StartTransaction())
            {
                var d = tr.Singleton<CC1V1T1>();
                var d2 = tr.New<CC1V1T2>();
                d2.Dict2[CC1V1T3.Item1] = 10;
                d.Dict[1] = d2;
                tr.Commit();
            }
            ReopenDb();
            _db.RegisterType(typeof(CC1V2T1), t1Name);
            _db.RegisterType(typeof(CC1V2T2), t2Name);
            _db.RegisterType(typeof(CC1V2T3), t3Name);
            using (var tr = _db.StartTransaction())
            {
                var d = tr.Singleton<CC1V2T1>();
                var d2 = d.Dict[1];
                Assert.Equal(10, d2.Dict2[CC1V2T3.Item1]);
            }
        }

        public class IndirectValueDict
        {
            public IDictionary<int, IIndirect<Person>> Dict { get; set; }
        }

        [Fact]
        public void BasicIndirectInDict()
        {
            using (var tr = _db.StartTransaction())
            {
                var d = tr.Singleton<IndirectValueDict>();
                d.Dict[1] = new DBIndirect<Person>(new Person { Name = "A", Age = 10 });
                d.Dict[2] = new DBIndirect<Person>(new Person { Name = "B", Age = 20 });
                tr.Commit();
            }
            using (var tr = _db.StartTransaction())
            {
                Assert.Equal(2, tr.Enumerate<Person>().Count());
                var d = tr.Singleton<IndirectValueDict>();
                Assert.Equal(10u, d.Dict[1].Value.Age);
                Assert.Equal("B", d.Dict[2].Value.Name);
                tr.Delete(d.Dict[2].Value);
                tr.Commit();
            }
            using (var tr = _db.StartTransaction())
            {
                Assert.Equal(1, tr.Enumerate<Person>().Count());
                var d = tr.Singleton<IndirectValueDict>();
                Assert.Equal(10u, d.Dict[1].Value.Age);
                Assert.Null(d.Dict[2].Value);
            }
        }

        [Fact]
        public void DeleteIndirectWithoutMaterialization()
        {
            using (var tr = _db.StartTransaction())
            {
                var d = tr.Singleton<IndirectValueDict>();
                d.Dict[1] = new DBIndirect<Person>(new Person { Name = "A", Age = 10 });
                d.Dict[2] = new DBIndirect<Person>(new Person { Name = "B", Age = 20 });
                tr.Commit();
            }
            using (var tr = _db.StartTransaction())
            {
                var d = tr.Singleton<IndirectValueDict>();
                tr.Delete(d.Dict[2]);
                tr.Commit();
            }
            using (var tr = _db.StartTransaction())
            {
                Assert.Equal(1, tr.Enumerate<Person>().Count());
                var d = tr.Singleton<IndirectValueDict>();
                Assert.Equal(10u, d.Dict[1].Value.Age);
                Assert.Null(d.Dict[2].Value);
            }
        }

        [Theory]
        [InlineData(2, false, 4, false, "1245", 1)]
        [InlineData(2, true, 4, false, "145", 2)]
        [InlineData(2, false, 4, true, "125", 2)]
        [InlineData(2, true, 4, true, "15", 3)]
        [InlineData(3, false, 3, false, "12345", 0)]
        [InlineData(6, true, 5, true, "12345", 0)]
        [InlineData(0, true, 6, true, "", 5)]
        [InlineData(0, false, 6, false, "", 5)]
        public void RemoveRange(int start, bool includeStart, int end, bool includeEnd, string result, int removedCount)
        {
            using (var tr = _db.StartTransaction())
            {
                var d = tr.Singleton<SimpleOrderedDictionary>().Int2String;
                for (var i = 1; i <= 5; i++)
                {
                    d[i] = i.ToString(CultureInfo.InvariantCulture);
                }
                Assert.Equal(removedCount, d.RemoveRange(start, includeStart, end, includeEnd));
                Assert.Equal(result, d.Aggregate("", (s, p) => s + p.Value));
            }
        }

        [Fact]
        public void PossibleToEnumerateSingletons()
        {
            using (var tr = _db.StartTransaction())
            {
                tr.Singleton<Root>();
                tr.Singleton<Tree>();
                CheckSingletonTypes(tr.EnumerateSingletonTypes());
                tr.Commit();
            }
            using (var tr = _db.StartTransaction())
            {
                CheckSingletonTypes(tr.EnumerateSingletonTypes());
            }
            ReopenDb();
            _db.RegisterType(typeof(Root));
            _db.RegisterType(typeof(Tree));
            using (var tr = _db.StartTransaction())
            {
                CheckSingletonTypes(tr.EnumerateSingletonTypes());
            }
        }

        void CheckSingletonTypes(IEnumerable<Type> types)
        {
            var a = types.ToArray();
            Assert.Equal(2, a.Length);
            if (a[0] == typeof(Root))
            {
                Assert.Equal(typeof(Root), a[0]);
                Assert.Equal(typeof(Tree), a[1]);
            }
            else
            {
                Assert.Equal(typeof(Tree), a[0]);
                Assert.Equal(typeof(Root), a[1]);
            }
        }

        [StoredInline]
        public class Rule1
        {
            public string Name { get; set; }
        }

        [StoredInline]
        public class Rule2
        {
            public string Name { get; set; }
            public int Type { get; set; }
        }
        public class ObjectWfd1
        {
            public Rule1 A { get; set; }
            public Rule1 B { get; set; }
            public Rule1 C { get; set; }
        }

        public class ObjectWfd2
        {
            public Rule2 A { get; set; }
            //public Rule2 B { get; set; }
            public Rule2 C { get; set; }
        }

        [Fact]
        public void UpgradeDeletedInlineObjectWorks()
        {
            var typeNameWfd = _db.RegisterType(typeof(ObjectWfd1));
            var typeNameRule = _db.RegisterType(typeof(Rule1));

            using (var tr = _db.StartTransaction())
            {
                var wfd = tr.Singleton<ObjectWfd1>();
                wfd.A = new Rule1 { Name = "A" };
                wfd.B = new Rule1 { Name = "B" };
                wfd.C = new Rule1 { Name = "C" };
                tr.Commit();
            }
            ReopenDb();
            _db.RegisterType(typeof(ObjectWfd2), typeNameWfd);
            _db.RegisterType(typeof(Rule2), typeNameRule);

            using (var tr = _db.StartTransaction())
            {
                var wfd = tr.Singleton<ObjectWfd2>();
                Assert.Equal("C", wfd.C.Name);
            }
        }

        public enum MapEnum
        {
            A
        };

        public enum MapEnumEx
        {
            A,
            B
        }

        public class ComplexMap
        {
            public IOrderedDictionary<ulong, IDictionary<MapEnum, int>> Items { get; set; }
        }

        public class ComplexMapEx
        {
            public IOrderedDictionary<ulong, IDictionary<MapEnumEx, int>> Items { get; set; }
        }

        [Fact]
        public void UpgradeNestedMapWithEnumWorks()
        {
            var typeComplexMap = _db.RegisterType(typeof(ComplexMap));
            var typeEnum = _db.RegisterType(typeof(MapEnum));

            using (var tr = _db.StartTransaction())
            {
                var wfd = tr.Singleton<ComplexMap>();
                wfd.Items[0] = new Dictionary<MapEnum, int> { { MapEnum.A, 11 } };
                tr.Commit();
            }

            ReopenDb();
            _db.RegisterType(typeof(ComplexMapEx), typeComplexMap);
            _db.RegisterType(typeof(MapEnumEx), typeEnum);

            using (var tr = _db.StartTransaction())
            {
                var wfd = tr.Singleton<ComplexMapEx>();
                Assert.Equal(11, wfd.Items[0][MapEnumEx.A]);
            }
        }

        public class SimpleWithIndexer
        {
            public string OddName { get; set; }
            public string EvenName { get; set; }

            public string this[int i] => i % 2 == 0 ? EvenName : OddName;
        }

        [Fact]
        public void CanStoreObjectWithIndexer()
        {
            using (var tr = _db.StartTransaction())
            {
                var t = tr.Singleton<SimpleWithIndexer>();
                t.OddName = "oddy";
                t.EvenName = "evvy";
                tr.Commit();
            }
            ReopenDb();
            using (var tr = _db.StartTransaction())
            {
                var t = tr.Singleton<SimpleWithIndexer>();
                Assert.Equal("oddy", t.OddName);
                Assert.Equal("evvy", t[12]);
            }
        }

        [Fact]
        public void LoopsThroughAllItemsEvenIfDeleteIsPerformed()
        {
            using (var tr = _db.StartTransaction())
            {
                var sd = tr.Singleton<SimpleDictionary>().Int2String;
                sd[0] = "a";
                sd[1] = "b";
                sd[2] = "c";

                tr.Commit();
            }
            ReopenDb();
            using (var tr = _db.StartTransaction())
            {
                var sd = tr.Singleton<SimpleDictionary>().Int2String;
                Assert.Equal(sd.Count, 3);

                Assert.Throws<InvalidOperationException>(() =>
                {
                    foreach (var kvp in sd)
                    {
                        sd.Remove(kvp.Key);
                    }
                });
            }
        }

        public class DictWithComplexCompoundKey
        {
            public IOrderedDictionary<LogId, string> Items { get; set; }
        }

        [StoredInline]
        public class LogId
        {
            public string Key { get; set; }
            public DateTime DateTime { get; set; }
            public ulong CollisionId { get; set; }
        }

        [Fact]
        public void CanRemoveRangeOfCompoundKeys()
        {
            using (var tr = _db.StartTransaction())
            {
                var sd = tr.Singleton<DictWithComplexCompoundKey>().Items;
                sd[new LogId() { Key = "key", DateTime = DateTime.UtcNow, CollisionId = 0 }] = "a";
                sd[new LogId() { Key = "key", DateTime = DateTime.UtcNow.AddSeconds(1), CollisionId = 0 }] = "b";
                sd[new LogId() { Key = "key", DateTime = DateTime.UtcNow.AddSeconds(2), CollisionId = 0 }] = "c";

                tr.Commit();
            }
            ReopenDb();
            using (var tr = _db.StartTransaction())
            {
                var sd = tr.Singleton<DictWithComplexCompoundKey>().Items;
                var deleted = sd.RemoveRange(new LogId { Key = "key", DateTime = DateTime.MinValue.ToUniversalTime(), CollisionId = ushort.MinValue },
                    true, new LogId { Key = "key", DateTime = DateTime.MaxValue.ToUniversalTime(), CollisionId = ushort.MaxValue }, true);

                Assert.Equal(3, deleted);
                Assert.Equal(0, sd.Count);
            }
        }

        public enum TestRenamedEnum
        {
            [PersistedName("Item1")]
            ItemA,
            [PersistedName("Item2")]
            ItemB
        }

        public class CTestRenamedEnum
        {
            [PersistedName("E")]
            public TestRenamedEnum EE { get; set; }
        }

        [Fact]
        public void UnderstandPersistedNameInEnum()
        {
            TestEnum2TestRenamedEnum(TestEnum.Item1, TestRenamedEnum.ItemA);
            TestEnum2TestRenamedEnum(TestEnum.Item2, TestRenamedEnum.ItemB);
        }

        void TestEnum2TestRenamedEnum(TestEnum from, TestRenamedEnum to)
        {
            ReopenDb();
            var testEnumObjDbName = _db.RegisterType(typeof(CTestEnum));
            using (var tr = _db.StartTransaction())
            {
                tr.Store(new CTestEnum { E = from });
                tr.Commit();
            }
            ReopenDb();
            _db.RegisterType(typeof(CTestRenamedEnum), testEnumObjDbName);
            using (var tr = _db.StartTransaction())
            {
                var e = tr.Enumerate<CTestRenamedEnum>().First();
                Assert.Equal(to, e.EE);
                tr.Delete(e);
                tr.Commit();
            }
        }

        [StoredInline]
        public class UlongGuidKey
        {
            public ulong Ulong { get; set; }
            public Guid Guid { get; set; }
        }

        public class UlongGuidMap
        {
            public IOrderedDictionary<UlongGuidKey, string> Items { get; set; }
        }

        public class GuidMap
        {
            public IOrderedDictionary<Guid, string> Items { get; set; }
        }

        [Fact]
        public void GuidInKey()
        {
            var guid = Guid.NewGuid();
            using (var tr = _db.StartTransaction())
            {
                var items = tr.Singleton<GuidMap>().Items;
                items[guid] = "a";
                tr.Commit();
            }
            ReopenDb();
            using (var tr = _db.StartTransaction())
            {
                var items = tr.Singleton<GuidMap>().Items;
                string value;
                Assert.Equal(true, items.TryGetValue(guid, out value));

                Assert.Equal("a", value);
            }
        }

        [Fact]
        public void GuidInComplexKey()
        {
            var guid = Guid.NewGuid();
            using (var tr = _db.StartTransaction())
            {
                var items = tr.Singleton<UlongGuidMap>().Items;
                items[new UlongGuidKey { Ulong = 1, Guid = guid }] = "a";
                tr.Commit();
            }
            ReopenDb();
            using (var tr = _db.StartTransaction())
            {
                var items = tr.Singleton<UlongGuidMap>().Items;
                string value;
                Assert.Equal(true, items.TryGetValue(new UlongGuidKey { Ulong = 1, Guid = guid }, out value));

                Assert.Equal("a", value);
            }
        }

        public class TimeIndex
        {
            public IOrderedDictionary<TimeIndexKey, ulong> Items { get; set; }

            [StoredInline]
            public class TimeIndexKey
            {
                public DateTime Time { get; set; }
            }
        }


        [Fact(Skip = "Very difficult without breaking backward compatibility of database. And what is worse problem string inside object is not ordered correctly!")]
        public void CannotStoreDateTimeKindUnspecified()
        {
            Assert.Throws<ArgumentOutOfRangeException>(() =>
            {
                using (var tr = _db.StartTransaction())
                {
                    var t = tr.Singleton<TimeIndex>().Items;
                    var unspecifiedKindDate = new DateTime(2015, 1, 1, 1, 1, 1, DateTimeKind.Unspecified);
                    t[new TimeIndex.TimeIndexKey { Time = unspecifiedKindDate }] = 15;
                    tr.Commit();
                }
            });
        }

        [Theory]
        [InlineData(-1, false, -1, false, "13579")]
        [InlineData(2, true, -1, false, "3579")]
        [InlineData(2, false, -1, false, "3579")]
        [InlineData(3, true, -1, false, "3579")]
        [InlineData(3, false, -1, false, "579")]
        [InlineData(-1, false, 8, true, "1357")]
        [InlineData(-1, false, 8, false, "1357")]
        [InlineData(-1, false, 7, true, "1357")]
        [InlineData(-1, false, 7, false, "135")]
        [InlineData(3, true, 7, true, "357")]
        [InlineData(3, true, 7, false, "35")]
        [InlineData(3, false, 7, true, "57")]
        [InlineData(3, false, 7, false, "5")]
        [InlineData(0, true, 10, true, "13579")]
        [InlineData(0, true, 10, false, "13579")]
        [InlineData(0, false, 10, true, "13579")]
        [InlineData(0, false, 10, false, "13579")]
        [InlineData(10, false, 0, false, "")]
        [InlineData(5, false, 5, false, "")]
        [InlineData(5, false, 5, true, "")]
        [InlineData(5, true, 5, false, "")]
        [InlineData(5, true, 5, true, "5")]
        public void AdvancedIterationBasics(int start, bool includeStart, int end, bool includeEnd, string result)
        {
            using (var tr = _db.StartTransaction())
            {
                var d = tr.Singleton<SimpleOrderedDictionary>().Int2String;
                // 1 3 5 7 9
                for (var i = 1; i <= 9; i += 2)
                {
                    d[i] = i.ToString(CultureInfo.InvariantCulture);
                }
                var param = new AdvancedEnumeratorParam<int>(EnumerationOrder.Ascending, start,
                    start == -1
                        ? KeyProposition.Ignored
                        : includeStart ? KeyProposition.Included : KeyProposition.Excluded,
                    end,
                    end == -1 ? KeyProposition.Ignored : includeEnd ? KeyProposition.Included : KeyProposition.Excluded);
                var e = d.GetAdvancedEnumerator(param);
                var res = "";
                int key;
                Assert.Equal(result.Length, (int)e.Count);
                while (e.NextKey(out key))
                {
                    Assert.Equal(res.Length, (int)e.Position);
                    var val = e.CurrentValue;
                    Assert.Equal(key.ToString(CultureInfo.InvariantCulture), val);
                    res += val;
                }
                Assert.Equal(result, res);
                Assert.Equal(res.Length, (int)e.Position);
                param = new AdvancedEnumeratorParam<int>(EnumerationOrder.Descending, start,
                    start == -1
                        ? KeyProposition.Ignored
                        : includeStart ? KeyProposition.Included : KeyProposition.Excluded,
                    end,
                    end == -1 ? KeyProposition.Ignored : includeEnd ? KeyProposition.Included : KeyProposition.Excluded);
                e = d.GetAdvancedEnumerator(param);
                res = "";
                Assert.Equal(result.Length, (int)e.Count);
                while (e.NextKey(out key))
                {
                    Assert.Equal(res.Length, (int)e.Position);
                    var val = e.CurrentValue;
                    Assert.Equal(key.ToString(CultureInfo.InvariantCulture), val);
                    res = val + res;
                }
                Assert.Equal(result, res);
                Assert.Equal(res.Length, (int)e.Position);
            }
        }

        [Theory]
        [InlineData(-1, false, -1, false, "13579")]
        [InlineData(2, true, -1, false, "3579")]
        [InlineData(2, false, -1, false, "3579")]
        [InlineData(3, true, -1, false, "3579")]
        [InlineData(3, false, -1, false, "579")]
        [InlineData(-1, false, 8, true, "1357")]
        [InlineData(-1, false, 8, false, "1357")]
        [InlineData(-1, false, 7, true, "1357")]
        [InlineData(-1, false, 7, false, "135")]
        [InlineData(3, true, 7, true, "357")]
        [InlineData(3, true, 7, false, "35")]
        [InlineData(3, false, 7, true, "57")]
        [InlineData(3, false, 7, false, "5")]
        [InlineData(0, true, 10, true, "13579")]
        [InlineData(0, true, 10, false, "13579")]
        [InlineData(0, false, 10, true, "13579")]
        [InlineData(0, false, 10, false, "13579")]
        [InlineData(10, false, 0, false, "")]
        [InlineData(5, false, 5, false, "")]
        [InlineData(5, false, 5, true, "")]
        [InlineData(5, true, 5, false, "")]
        [InlineData(5, true, 5, true, "5")]
        public void AdvancedIterationSeeks(int start, bool includeStart, int end, bool includeEnd, string result)
        {
            using (var tr = _db.StartTransaction())
            {
                var d = tr.Singleton<SimpleOrderedDictionary>().Int2String;
                // 1 3 5 7 9
                for (var i = 1; i <= 9; i += 2)
                {
                    d[i] = i.ToString(CultureInfo.InvariantCulture);
                }
                var param = new AdvancedEnumeratorParam<int>(EnumerationOrder.Ascending, start,
                    start == -1
                        ? KeyProposition.Ignored
                        : includeStart ? KeyProposition.Included : KeyProposition.Excluded,
                    end,
                    end == -1 ? KeyProposition.Ignored : includeEnd ? KeyProposition.Included : KeyProposition.Excluded);
                var e = d.GetAdvancedEnumerator(param);
                var res = "";
                int key;
                e.Position = 2;
                while (e.NextKey(out key))
                {
                    Assert.Equal(res.Length, (int)(e.Position - 2));
                    var val = e.CurrentValue;
                    Assert.Equal(key.ToString(CultureInfo.InvariantCulture), val);
                    res += val;
                }
                Assert.Equal(result.Substring(Math.Min(result.Length, 2)), res);
                param = new AdvancedEnumeratorParam<int>(EnumerationOrder.Descending, start,
                    start == -1
                        ? KeyProposition.Ignored
                        : includeStart ? KeyProposition.Included : KeyProposition.Excluded,
                    end,
                    end == -1 ? KeyProposition.Ignored : includeEnd ? KeyProposition.Included : KeyProposition.Excluded);
                e = d.GetAdvancedEnumerator(param);
                res = "";
                e.Position = 2;
                while (e.NextKey(out key))
                {
                    Assert.Equal(res.Length, (int)(e.Position - 2));
                    var val = e.CurrentValue;
                    Assert.Equal(key.ToString(CultureInfo.InvariantCulture), val);
                    res = val + res;
                }
                Assert.Equal(result.Substring(0, Math.Max(0, result.Length - 2)), res);
            }
        }

        [StoredInline]
        public class InlineSelfRef
        {
            public string Content { get; set; }
            public InlineSelfRef Ref { get; set; }
            public IDictionary<string, InlineSelfRef> DictIndirect { get; set; }
            public Dictionary<string, InlineSelfRef> DictInline { get; set; }
        }

        public class RootOfObject
        {
            public object Obj { get; set; }
        }

        [Fact]
        public void InlineSelfRefWorks()
        {
            using (var tr = _db.StartTransaction())
            {
                var r = tr.Singleton<RootOfObject>();
                var o = new InlineSelfRef { Content = "A" };
                o.Ref = o;
                r.Obj = o;
                tr.Store(r);
                tr.Commit();
            }
            using (var tr = _db.StartTransaction())
            {
                var r = tr.Singleton<RootOfObject>();
                var o = (InlineSelfRef)r.Obj;
                Assert.Same(o, o.Ref);
            }
        }

        [Fact]
        public void InlineSelfRefDictWorks()
        {
            using (var tr = _db.StartTransaction())
            {
                var r = tr.Singleton<RootOfObject>();
                var o = new InlineSelfRef { Content = "A" };
                //You cannot make indirect dictionary storeinline cycle -> StackOverflow unpreventable
                //o.DictIndirect = new Dictionary<string, InlineSelfRef> {{"B", o}};
                o.DictInline = new Dictionary<string, InlineSelfRef> { {"C", o} };
                o.Ref = o;
                r.Obj = o;
                tr.Store(r);
                tr.Commit();
            }
            using (var tr = _db.StartTransaction())
            {
                var r = tr.Singleton<RootOfObject>();
                var o = (InlineSelfRef)r.Obj;
                Assert.Same(o, o.Ref);
                Assert.Same(o, o.DictInline["C"]);
            }
        }

        public enum MyEnum
        {
            Val = 0,
            Val2 = 1
        }

        [StoredInline]
<<<<<<< HEAD
        public class ConversionItem
        {
            public ulong Id { get; set; }
#if GENERATE
            public MyEnum En { get; set; }
#else
            public string En { get; set; }
#endif
        }

        public class ConversionItems
        {
            public IDictionary<ulong, ConversionItem> Items { get; set; }
        }

        private string _data =
            "QlREQkVYUDIIAAAAAAAAAAMAAAAAAAEQAAAAEENvbnZlcnNpb25JdGVtcwMAAAAAAAIPAAAAD0NvbnZlcnNpb25JdGVtBAAAAAABAQE4AAAAAQZJdGVtcw5PREJEaWN0aW9uYXJ5IwlVbnNpZ25lZAAHT2JqZWN0EA9Db252ZXJzaW9uSXRlbQAEAAAAAAECASMAAAACA0lkCVVuc2lnbmVkAANFbgVFbnVtDQkEVmFsBVZhbDKAgQMAAAAAAgEBAAAAAQIAAAAAAwEAAAABAgAAAAEBAwAAAAEBAAMAAAACAAEFAAAAfwIBAYE=";

#if GENERATE
        [Fact]
        public void CustomFieldConversionTest_Generate()
        {
            // generate
            _db.RegisterType((typeof(ConversionItems)), "ConversionItems");
            _db.RegisterType((typeof(ConversionItem)), "ConversionItem");
            using (var tr = _db.StartTransaction())
            {
                var singleton = tr.Singleton<ConversionItems>();
                singleton.Items[1] = new ConversionItem { En = MyEnum.Val2, Id = 1 };
                tr.Store(singleton);
                tr.Commit();
            }

            using (var stream = new MemoryStream())
            {
                using (var tr = _lowDb.StartReadOnlyTransaction())
                {
                    KeyValueDBExportImporter.Export(tr, stream);
                }
                stream.Position = 0;
                // PUT THIS TO _data
                var str = Convert.ToBase64String(stream.ToArray());

            }
        }
#else
=======
        public class ConversionItemOld
        {
            public ulong Id { get; set; }
            public MyEnum En { get; set; }
        }

        public class ConversionItemsOld
        {
            public IDictionary<ulong, ConversionItemOld> Items { get; set; }
        }

        [StoredInline]
        public class ConversionItemNew
        {
            public ulong Id { get; set; }
            public string En { get; set; }
        }

        public class ConversionItemsNew
        {
            public IDictionary<ulong, ConversionItemNew> Items { get; set; }
        }

        public class EnumToStringTypeConvertorGenerator : DefaultTypeConvertorGenerator
        {
            public override Action<IILGen> GenerateConversion(Type from, Type to)
            {
                if (from.IsEnum && to == typeof(string))
                {
                    var fromcfg = new EnumFieldHandler.EnumConfiguration(from);
                    if (fromcfg.Flags) return null; // Flags are hard :-)
                    var cfgIdx = 0;
                    while(true)
                    {
                        var oldEnumCfgs = _enumCfgs;
                        var newEnumCfgs = oldEnumCfgs;
                        Array.Resize(ref newEnumCfgs,oldEnumCfgs?.Length+1 ?? 1);
                        cfgIdx = newEnumCfgs.Length - 1;
                        newEnumCfgs[cfgIdx] = fromcfg;
                        if (Interlocked.CompareExchange(ref _enumCfgs, newEnumCfgs, oldEnumCfgs) == oldEnumCfgs) break;
                    }
                    return il =>
                    {
                        il
                            .ConvU8()
                            .LdcI4(cfgIdx)
                            .Call(() => EnumToString(0, 0));
                    };
                }
                return base.GenerateConversion(from, to);
            }

            static EnumFieldHandler.EnumConfiguration[] _enumCfgs;

            public static string EnumToString(ulong value, int cfgIdx)
            {
                var cfg = _enumCfgs[cfgIdx];
                // What should happen if not found? for now just crash.
                return cfg.Names[Array.IndexOf(cfg.Values, value)];
            }
        }
>>>>>>> 54856b40

        [Fact]
        public void CustomFieldConversionTest_Perform()
        {
<<<<<<< HEAD
            _lowDb = new InMemoryKeyValueDB();
            _db = new ObjectDB();
            _db.RegisterType((typeof(ConversionItems)), "ConversionItems");
            _db.RegisterType((typeof(ConversionItem)), "ConversionItem");
            using (var stream = new MemoryStream(Convert.FromBase64String(_data)))
            {
                using (var tr = _lowDb.StartWritingTransaction().Result)
                {
                    KeyValueDBExportImporter.Import(tr, stream);
                    tr.Commit();
                }
            }
            _db.Open(_lowDb, false);

            using (var tr = _db.StartTransaction())
            {
                var singleton = tr.Singleton<ConversionItems>().Items;
=======
            _db.RegisterType(typeof(ConversionItemsOld), "ConversionItems");
            _db.RegisterType(typeof(ConversionItemOld), "ConversionItem");
            using (var tr = _db.StartTransaction())
            {
                var singleton = tr.Singleton<ConversionItemsOld>();
                singleton.Items[1] = new ConversionItemOld { En = MyEnum.Val2, Id = 1 };
                tr.Store(singleton);
                tr.Commit();
            }

            ReopenDb();
            _db.TypeConvertorGenerator = new EnumToStringTypeConvertorGenerator();
            _db.RegisterType(typeof(ConversionItemsNew), "ConversionItems");
            _db.RegisterType(typeof(ConversionItemNew), "ConversionItem");

            using (var tr = _db.StartTransaction())
            {
                var singleton = tr.Singleton<ConversionItemsNew>().Items;
>>>>>>> 54856b40

                Assert.Equal("Val2", singleton[1].En);
                tr.Commit();
            }
<<<<<<< HEAD

        }
#endif

=======
        }
>>>>>>> 54856b40
    }
}<|MERGE_RESOLUTION|>--- conflicted
+++ resolved
@@ -1,5 +1,4 @@
-﻿//#define GENERATE
-using System;
+﻿using System;
 using System.Collections.Generic;
 using System.Globalization;
 using System.IO;
@@ -2119,54 +2118,6 @@
         }
 
         [StoredInline]
-<<<<<<< HEAD
-        public class ConversionItem
-        {
-            public ulong Id { get; set; }
-#if GENERATE
-            public MyEnum En { get; set; }
-#else
-            public string En { get; set; }
-#endif
-        }
-
-        public class ConversionItems
-        {
-            public IDictionary<ulong, ConversionItem> Items { get; set; }
-        }
-
-        private string _data =
-            "QlREQkVYUDIIAAAAAAAAAAMAAAAAAAEQAAAAEENvbnZlcnNpb25JdGVtcwMAAAAAAAIPAAAAD0NvbnZlcnNpb25JdGVtBAAAAAABAQE4AAAAAQZJdGVtcw5PREJEaWN0aW9uYXJ5IwlVbnNpZ25lZAAHT2JqZWN0EA9Db252ZXJzaW9uSXRlbQAEAAAAAAECASMAAAACA0lkCVVuc2lnbmVkAANFbgVFbnVtDQkEVmFsBVZhbDKAgQMAAAAAAgEBAAAAAQIAAAAAAwEAAAABAgAAAAEBAwAAAAEBAAMAAAACAAEFAAAAfwIBAYE=";
-
-#if GENERATE
-        [Fact]
-        public void CustomFieldConversionTest_Generate()
-        {
-            // generate
-            _db.RegisterType((typeof(ConversionItems)), "ConversionItems");
-            _db.RegisterType((typeof(ConversionItem)), "ConversionItem");
-            using (var tr = _db.StartTransaction())
-            {
-                var singleton = tr.Singleton<ConversionItems>();
-                singleton.Items[1] = new ConversionItem { En = MyEnum.Val2, Id = 1 };
-                tr.Store(singleton);
-                tr.Commit();
-            }
-
-            using (var stream = new MemoryStream())
-            {
-                using (var tr = _lowDb.StartReadOnlyTransaction())
-                {
-                    KeyValueDBExportImporter.Export(tr, stream);
-                }
-                stream.Position = 0;
-                // PUT THIS TO _data
-                var str = Convert.ToBase64String(stream.ToArray());
-
-            }
-        }
-#else
-=======
         public class ConversionItemOld
         {
             public ulong Id { get; set; }
@@ -2228,30 +2179,10 @@
                 return cfg.Names[Array.IndexOf(cfg.Values, value)];
             }
         }
->>>>>>> 54856b40
 
         [Fact]
         public void CustomFieldConversionTest_Perform()
         {
-<<<<<<< HEAD
-            _lowDb = new InMemoryKeyValueDB();
-            _db = new ObjectDB();
-            _db.RegisterType((typeof(ConversionItems)), "ConversionItems");
-            _db.RegisterType((typeof(ConversionItem)), "ConversionItem");
-            using (var stream = new MemoryStream(Convert.FromBase64String(_data)))
-            {
-                using (var tr = _lowDb.StartWritingTransaction().Result)
-                {
-                    KeyValueDBExportImporter.Import(tr, stream);
-                    tr.Commit();
-                }
-            }
-            _db.Open(_lowDb, false);
-
-            using (var tr = _db.StartTransaction())
-            {
-                var singleton = tr.Singleton<ConversionItems>().Items;
-=======
             _db.RegisterType(typeof(ConversionItemsOld), "ConversionItems");
             _db.RegisterType(typeof(ConversionItemOld), "ConversionItem");
             using (var tr = _db.StartTransaction())
@@ -2270,18 +2201,10 @@
             using (var tr = _db.StartTransaction())
             {
                 var singleton = tr.Singleton<ConversionItemsNew>().Items;
->>>>>>> 54856b40
 
                 Assert.Equal("Val2", singleton[1].En);
                 tr.Commit();
             }
-<<<<<<< HEAD
-
-        }
-#endif
-
-=======
-        }
->>>>>>> 54856b40
+        }
     }
 }