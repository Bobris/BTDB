using System;
using System.Collections;
using System.Collections.Concurrent;
using System.Collections.Generic;
using System.Linq;
using System.Reflection;
using System.Runtime.InteropServices;
using System.Threading;
using BTDB.Buffer;
using BTDB.Collections;
using BTDB.FieldHandler;
using BTDB.IL;
using BTDB.KVDBLayer;
using BTDB.StreamLayer;
using Extensions = BTDB.FieldHandler.Extensions;

namespace BTDB.ODBLayer
{
    delegate void RelationLoader(IInternalObjectDBTransaction transaction, ref SpanReader reader, object value);

    delegate object RelationLoaderFunc(IInternalObjectDBTransaction transaction, ref SpanReader reader);

    delegate void RelationSaver(IInternalObjectDBTransaction transaction, ref SpanWriter writer, object value);

    public class RelationInfo
    {
        readonly uint _id;
        readonly string _name;
        readonly IRelationInfoResolver _relationInfoResolver;
        readonly Type _interfaceType;
        readonly Type _clientType;
        readonly object _defaultClientObject;

        RelationVersionInfo?[] _relationVersions = Array.Empty<RelationVersionInfo?>();
        RelationSaver _primaryKeysSaver;
        RelationSaver _valueSaver;

        internal StructList<ItemLoaderInfo> ItemLoaderInfos;

        public class ItemLoaderInfo
        {
            readonly RelationInfo _owner;
            readonly Type _itemType;

            public ItemLoaderInfo(RelationInfo owner, Type itemType)
            {
                _owner = owner;
                _itemType = itemType;
                _valueLoaders = new RelationLoader?[_owner._relationVersions.Length];
                _primaryKeysLoader = CreatePkLoader(itemType, _owner.ClientRelationVersionInfo.PrimaryKeyFields.Span,
                    $"RelationKeyLoader_{_owner.Name}_{itemType.ToSimpleName()}");
            }

            internal object CreateInstance(IInternalObjectDBTransaction tr, in ReadOnlySpan<byte> keyBytes,
                in ReadOnlySpan<byte> valueBytes)
            {
                var reader = new SpanReader(keyBytes);
                reader.SkipInt8(); // 3
                reader.SkipVUInt64(); // RelationId
                var obj = _primaryKeysLoader(tr, ref reader);
                reader = new SpanReader(valueBytes);
                var version = reader.ReadVUInt32();
                GetValueLoader(version)(tr, ref reader, obj);
                return obj;
            }

            readonly RelationLoaderFunc _primaryKeysLoader;
            readonly RelationLoader?[] _valueLoaders;

            RelationLoader GetValueLoader(uint version)
            {
                RelationLoader? res;
                do
                {
                    res = _valueLoaders[version];
                    if (res != null) return res;
                    res = CreateLoader(_itemType,
                        _owner._relationVersions[version]!.Fields.Span,
                        $"RelationValueLoader_{_owner.Name}_{version}_{_itemType.ToSimpleName()}");
                } while (Interlocked.CompareExchange(ref _valueLoaders[version], res, null) != null);

                return res;
            }

            RelationLoaderFunc CreatePkLoader(Type instanceType, ReadOnlySpan<TableFieldInfo> fields, string loaderName)
            {
                var thatType = typeof(Func<>).MakeGenericType(instanceType);
                var method = ILBuilder.Instance.NewMethod(
                    loaderName, typeof(RelationLoaderFunc), typeof(Func<object>));
                var ilGenerator = method.Generator;
                var container = _owner._relationInfoResolver.Container;
                object that = null;
                if (container != null)
                {
                    that = container.ResolveOptional(thatType);
                }
                ilGenerator.DeclareLocal(instanceType);
                if (that == null)
                {
                    ilGenerator
                        .Newobj(instanceType.GetConstructor(Type.EmptyTypes)!)
                        .Stloc(0);
                }
                else
                {
                    ilGenerator
                        .Ldarg(0)
                        .Callvirt(thatType.GetMethod(nameof(Func<object>.Invoke))!)
                        .Stloc(0);
                }

                var loadInstructions = new StructList<(IFieldHandler, Action<IILGen>?, MethodInfo?)>();
                var props = instanceType.GetProperties(BindingFlags.Public | BindingFlags.NonPublic |
                                                       BindingFlags.Instance);
                foreach (var srcFieldInfo in fields)
                {
                    var fieldInfo = props.FirstOrDefault(p => GetPersistentName(p) == srcFieldInfo.Name);
                    if (fieldInfo != null)
                    {
                        var setterMethod = fieldInfo.GetAnySetMethod();
                        var fieldType = setterMethod!.GetParameters()[0].ParameterType;
                        var specializedSrcHandler =
                            srcFieldInfo.Handler!.SpecializeLoadForType(fieldType, null);
                        var willLoad = specializedSrcHandler.HandledType();
                        var converterGenerator =
                            _owner._relationInfoResolver.TypeConvertorGenerator
                                .GenerateConversion(willLoad!, fieldType);
                        if (converterGenerator != null)
                        {
                            loadInstructions.Add((specializedSrcHandler, converterGenerator, setterMethod));
                            continue;
                        }
                    }

                    loadInstructions.Add((srcFieldInfo.Handler!, null, null));
                }

                // Remove useless skips from end
                while (loadInstructions.Count > 0 && loadInstructions.Last.Item2 == null)
                {
                    loadInstructions.RemoveAt(^1);
                }

                var anyNeedsCtx = false;
                for (var i = 0; i < loadInstructions.Count; i++)
                {
                    if (!loadInstructions[i].Item1.NeedsCtx()) continue;
                    anyNeedsCtx = true;
                    break;
                }

                if (anyNeedsCtx)
                {
                    ilGenerator.DeclareLocal(typeof(IReaderCtx));
                    ilGenerator
                        .Ldarg(1)
                        .Newobj(() => new DBReaderCtx(null))
                        .Stloc(1);
                }

                for (var i = 0; i < loadInstructions.Count; i++)
                {
                    ref var loadInstruction = ref loadInstructions[i];
                    var readerOrCtx = loadInstruction.Item1.NeedsCtx() ? (Action<IILGen>?)(il => il.Ldloc(1)) : null;
                    if (loadInstruction.Item2 != null)
                    {
                        ilGenerator.Ldloc(0);
                        loadInstruction.Item1.Load(ilGenerator, il => il.Ldarg(2), readerOrCtx);
                        loadInstruction.Item2(ilGenerator);
                        ilGenerator.Call(loadInstruction.Item3!);
                        continue;
                    }

                    loadInstruction.Item1.Skip(ilGenerator, il => il.Ldarg(2), readerOrCtx);
                }

                ilGenerator.Ldloc(0).Ret();
                return (RelationLoaderFunc)method.Create(that);
            }

            RelationLoader CreateLoader(Type instanceType,
                ReadOnlySpan<TableFieldInfo> fields, string loaderName)
            {
                var method = ILBuilder.Instance.NewMethod<RelationLoader>(loaderName);
                var ilGenerator = method.Generator;
                ilGenerator.DeclareLocal(instanceType);
                ilGenerator
                    .Ldarg(2)
                    .Castclass(instanceType)
                    .Stloc(0);

                var instanceTableFieldInfos = new StructList<TableFieldInfo>();
                var loadInstructions = new StructList<(IFieldHandler, Action<IILGen>?, MethodInfo?, bool Init)>();
                var props = instanceType.GetProperties(BindingFlags.Public | BindingFlags.NonPublic |
                                                       BindingFlags.Instance);
                var persistentNameToPropertyInfo = new RefDictionary<string, PropertyInfo>();

                var publicFields = instanceType.GetFields(BindingFlags.Public | BindingFlags.Instance);
                foreach (var field in publicFields)
                {
                    if (field.GetCustomAttribute<NotStoredAttribute>(true) != null) continue;
                    throw new BTDBException(
                        $"Public field {instanceType.ToSimpleName()}.{field.Name} must have NotStoredAttribute. It is just intermittent, until they can start to be supported.");
                }

                foreach (var pi in props)
                {
                    if (pi.GetCustomAttributes(typeof(NotStoredAttribute), true).Length != 0) continue;
                    if (pi.GetIndexParameters().Length != 0) continue;
                    var tfi = TableFieldInfo.Build(_owner.Name, pi, _owner._relationInfoResolver.FieldHandlerFactory,
                        FieldHandlerOptions.None);
                    instanceTableFieldInfos.Add(tfi);
                    persistentNameToPropertyInfo.GetOrAddValueRef(tfi.Name) = pi;
                }

                foreach (var srcFieldInfo in fields)
                {
                    var fieldInfo = persistentNameToPropertyInfo.GetOrFakeValueRef(srcFieldInfo.Name);
                    if (fieldInfo != null)
                    {
                        var setterMethod = fieldInfo.GetAnySetMethod();
                        var fieldType = setterMethod!.GetParameters()[0].ParameterType;
                        var specializedSrcHandler =
                            srcFieldInfo.Handler!.SpecializeLoadForType(fieldType, null);
                        var willLoad = specializedSrcHandler.HandledType();
                        var converterGenerator =
                            _owner._relationInfoResolver.TypeConvertorGenerator
                                .GenerateConversion(willLoad!, fieldType);
                        if (converterGenerator != null)
                        {
                            for (var i = 0; i < instanceTableFieldInfos.Count; i++)
                            {
                                if (instanceTableFieldInfos[i].Name != srcFieldInfo.Name) continue;
                                instanceTableFieldInfos.RemoveAt(i);
                                break;
                            }
                            loadInstructions.Add((specializedSrcHandler, converterGenerator, setterMethod, false));
                            continue;
                        }
                    }

                    loadInstructions.Add((srcFieldInfo.Handler!, null, null, false));
                }

                // Remove useless skips from end
                while (loadInstructions.Count > 0 && loadInstructions.Last.Item2 == null)
                {
                    loadInstructions.RemoveAt(^1);
                }

                foreach (var srcFieldInfo in instanceTableFieldInfos)
                {
                    var iFieldHandlerWithInit = srcFieldInfo.Handler as IFieldHandlerWithInit;
                    if (iFieldHandlerWithInit == null) continue;
                    var specializedSrcHandler = srcFieldInfo.Handler;
                    var willLoad = specializedSrcHandler.HandledType();
                    var fieldInfo = persistentNameToPropertyInfo.GetOrFakeValueRef(srcFieldInfo.Name);
                    var setterMethod = fieldInfo.GetAnySetMethod();
                    var converterGenerator =
                        _owner._relationInfoResolver.TypeConvertorGenerator.GenerateConversion(willLoad!,
                            setterMethod!.GetParameters()[0].ParameterType);
                    if (converterGenerator == null) continue;
                    if (!iFieldHandlerWithInit.NeedInit()) continue;
                    loadInstructions.Add((specializedSrcHandler, converterGenerator, setterMethod, true));
                }

                var anyNeedsCtx = false;
                for (var i = 0; i < loadInstructions.Count; i++)
                {
                    if (!loadInstructions[i].Item1.NeedsCtx()) continue;
                    anyNeedsCtx = true;
                    break;
                }

                if (anyNeedsCtx)
                {
                    ilGenerator.DeclareLocal(typeof(IReaderCtx));
                    ilGenerator
                        .Ldarg(0)
                        .Newobj(() => new DBReaderCtx(null))
                        .Stloc(1);
                }

                for (var i = 0; i < loadInstructions.Count; i++)
                {
                    ref var loadInstruction = ref loadInstructions[i];
                    var readerOrCtx = loadInstruction.Item1.NeedsCtx() ? (Action<IILGen>?)(il => il.Ldloc(1)) : null;
                    if (loadInstruction.Item2 != null)
                    {
                        ilGenerator.Ldloc(0);
                        if (loadInstruction.Init)
                        {
                            ((IFieldHandlerWithInit)loadInstruction.Item1).Init(ilGenerator, readerOrCtx);
                        }
                        else
                        {
                            loadInstruction.Item1.Load(ilGenerator, il => il.Ldarg(1), readerOrCtx);
                        }
                        loadInstruction.Item2(ilGenerator);
                        ilGenerator.Call(loadInstruction.Item3!);
                        continue;
                    }

                    loadInstruction.Item1.Skip(ilGenerator, il => il.Ldarg(1), readerOrCtx);
                }

                ilGenerator.Ret();
                return method.Create();
            }
        }

        FreeContentFun?[] _valueIDictFinders = Array.Empty<FreeContentFun?>();

        RelationSaver[] _secondaryKeysSavers; //secondary key idx => sk key saver

        internal delegate void SecondaryKeyConvertSaver(IInternalObjectDBTransaction tr, ref SpanWriter writer,
            ref SpanReader keyReader, ref SpanReader valueReader, object emptyValue);

        readonly ConcurrentDictionary<ulong, SecondaryKeyConvertSaver> _secondaryKeysConvertSavers =
            new ConcurrentDictionary<ulong, SecondaryKeyConvertSaver>();

        public delegate void SecondaryKeyValueToPKLoader(ref SpanReader readerKey, ref SpanReader readerValue,
            ref SpanWriter writer);

        readonly ConcurrentDictionary<ulong, SecondaryKeyValueToPKLoader> _secondaryKeyValueToPKLoader =
            new ConcurrentDictionary<ulong, SecondaryKeyValueToPKLoader>();

        public readonly struct SimpleLoaderType : IEquatable<SimpleLoaderType>
        {
            public IFieldHandler FieldHandler { get; }

            public Type RealType { get; }

            public SimpleLoaderType(IFieldHandler fieldHandler, Type realType)
            {
                FieldHandler = fieldHandler;
                RealType = realType;
            }

            public bool Equals(SimpleLoaderType other)
            {
                return FieldHandler == other.FieldHandler && RealType == other.RealType;
            }
        }

        readonly
            ConcurrentDictionary<SimpleLoaderType, object> //object is of type Action<AbstractBufferedReader, IReaderCtx, (object or value type same as in conc. dic. key)>
            _simpleLoader = new ConcurrentDictionary<SimpleLoaderType, object>();

        internal readonly List<ulong> FreeContentOldDict = new List<ulong>();
        internal readonly List<ulong> FreeContentNewDict = new List<ulong>();
        internal byte[] Prefix;
        internal byte[] PrefixSecondary;

        bool? _needImplementFreeContent;
        internal byte[]? PrimeSK2Real;

        // ReSharper disable once NotNullMemberIsNotInitialized - not true
        public RelationInfo(uint id, string name, RelationBuilder builder, IInternalObjectDBTransaction tr)
        {
            _id = id;
            _name = name;
            _relationInfoResolver = builder.RelationInfoResolver;
            _interfaceType = builder.InterfaceType;
            _clientType = builder.ItemType;
            _defaultClientObject = builder.PristineItemInstance;

            CalculatePrefix();
            LoadUnresolvedVersionInfos(tr.KeyValueDBTransaction);
            ResolveVersionInfos();
            ClientRelationVersionInfo = CreateVersionInfoFromPrime(builder.ClientRelationVersionInfo);
            Extensions.RegisterFieldHandlers(ClientRelationVersionInfo.GetAllFields().ToArray().Select(a => a.Handler),
                tr.Owner);
            foreach (var loadType in builder.LoadTypes)
            {
                ItemLoaderInfos.Add(new ItemLoaderInfo(this, loadType));
            }
            if (LastPersistedVersion > 0 &&
                RelationVersionInfo.Equal(_relationVersions[LastPersistedVersion]!, ClientRelationVersionInfo))
            {
                _relationVersions[LastPersistedVersion] = ClientRelationVersionInfo;
                ClientTypeVersion = LastPersistedVersion;
                CreateCreatorLoadersAndSavers();
                CheckSecondaryKeys(tr, ClientRelationVersionInfo);
            }
            else
            {
                ClientTypeVersion = LastPersistedVersion + 1;
                _relationVersions[ClientTypeVersion] = ClientRelationVersionInfo;
                var writerKey = new SpanWriter();
                writerKey.WriteByteArrayRaw(ObjectDB.RelationVersionsPrefix);
                writerKey.WriteVUInt32(_id);
                writerKey.WriteVUInt32(ClientTypeVersion);
                var writerValue = new SpanWriter();
                ClientRelationVersionInfo.Save(ref writerValue);
                tr.KeyValueDBTransaction.CreateOrUpdateKeyValue(writerKey.GetSpan(), writerValue.GetSpan());

                CreateCreatorLoadersAndSavers();
                if (LastPersistedVersion > 0)
                {
                    CheckThatPrimaryKeyHasNotChanged(tr, name, ClientRelationVersionInfo,
                        _relationVersions[LastPersistedVersion]!);
                    UpdateSecondaryKeys(tr, ClientRelationVersionInfo, _relationVersions[LastPersistedVersion]!);
                }
            }
        }

        void CheckThatPrimaryKeyHasNotChanged(IInternalObjectDBTransaction tr, string name,
            RelationVersionInfo info, RelationVersionInfo previousInfo)
        {
            var db = tr.Owner;
            var pkFields = info.PrimaryKeyFields;
            var prevPkFields = previousInfo.PrimaryKeyFields;
            if (pkFields.Length != prevPkFields.Length)
            {
                if (db.ActualOptions.SelfHealing)
                {
                    db.Logger?.ReportIncompatiblePrimaryKey(name, $"{pkFields.Length}!={prevPkFields.Length}");
                    ClearRelationData(tr, previousInfo);
                    return;
                }
                throw new BTDBException(
                    $"Change of primary key in relation '{name}' is not allowed. Field count {pkFields.Length} != {prevPkFields.Length}.");
            }
            for (var i = 0; i < pkFields.Length; i++)
            {
                if (ArePrimaryKeyFieldsCompatible(pkFields.Span[i].Handler!, prevPkFields.Span[i].Handler!)) continue;
                db.Logger?.ReportIncompatiblePrimaryKey(name, pkFields.Span[i].Name);
                if (db.ActualOptions.SelfHealing)
                {
                    ClearRelationData(tr, previousInfo);
                    return;
                }

                throw new BTDBException(
                    $"Change of primary key in relation '{name}' is not allowed. Field '{pkFields.Span[i].Name}' is not compatible.");
            }
        }

        static bool ArePrimaryKeyFieldsCompatible(IFieldHandler newHandler, IFieldHandler previousHandler)
        {
            var newHandledType = newHandler.HandledType();
            var previousHandledType = previousHandler.HandledType();
            if (newHandledType == previousHandledType)
                return true;
            if (newHandledType!.IsEnum && previousHandledType!.IsEnum)
            {
                var prevEnumCfg =
                    new EnumFieldHandler.EnumConfiguration(((EnumFieldHandler)previousHandler).Configuration);
                var newEnumCfg = new EnumFieldHandler.EnumConfiguration(((EnumFieldHandler)newHandler).Configuration);

                return prevEnumCfg.IsBinaryRepresentationSubsetOf(newEnumCfg);
            }

            return false;
        }

        public bool NeedImplementFreeContent()
        {
            if (!_needImplementFreeContent.HasValue)
            {
                CalcNeedImplementFreeContent();
            }

            return _needImplementFreeContent!.Value;
        }

        void CalcNeedImplementFreeContent()
        {
            for (var i = 0; i < _relationVersions.Length; i++)
            {
                if (_relationVersions[i] == null) continue;
                GetIDictFinder((uint)i);
                if (_needImplementFreeContent.HasValue)
                    return;
            }

            _needImplementFreeContent = false;
        }

        void CheckSecondaryKeys(IInternalObjectDBTransaction tr, RelationVersionInfo info)
        {
            var count = GetRelationCount(tr);
            var secKeysToAdd = new StructList<KeyValuePair<uint, SecondaryKeyInfo>>();
            foreach (var sk in info.SecondaryKeys)
            {
                if (WrongCountInSecondaryKey(tr.KeyValueDBTransaction, count, sk.Key))
                {
                    DeleteSecondaryKey(tr.KeyValueDBTransaction, sk.Key);
                    secKeysToAdd.Add(sk);
                }
            }

            if (secKeysToAdd.Count > 0)
                CalculateSecondaryKey(tr, secKeysToAdd);
        }

        long GetRelationCount(IInternalObjectDBTransaction tr)
        {
            return tr.KeyValueDBTransaction.GetKeyValueCount(Prefix);
        }

        void UpdateSecondaryKeys(IInternalObjectDBTransaction tr, RelationVersionInfo info,
            RelationVersionInfo previousInfo)
        {
            var count = GetRelationCount(tr);
            foreach (var prevIdx in previousInfo.SecondaryKeys.Keys)
            {
                if (!info.SecondaryKeys.ContainsKey(prevIdx))
                    DeleteSecondaryKey(tr.KeyValueDBTransaction, prevIdx);
            }

            var secKeysToAdd = new StructList<KeyValuePair<uint, SecondaryKeyInfo>>();
            foreach (var sk in info.SecondaryKeys)
            {
                if (!previousInfo.SecondaryKeys.ContainsKey(sk.Key))
                {
                    secKeysToAdd.Add(sk);
                }
                else if (WrongCountInSecondaryKey(tr.KeyValueDBTransaction, count, sk.Key))
                {
                    DeleteSecondaryKey(tr.KeyValueDBTransaction, sk.Key);
                    secKeysToAdd.Add(sk);
                }
            }

            if (secKeysToAdd.Count > 0)
                CalculateSecondaryKey(tr, secKeysToAdd);
        }

        bool WrongCountInSecondaryKey(IKeyValueDBTransaction tr, long count, uint index)
        {
            return count != tr.GetKeyValueCount(GetPrefixToSecondaryKey(index));
        }

        void ClearRelationData(IInternalObjectDBTransaction tr, RelationVersionInfo info)
        {
            foreach (var prevIdx in info.SecondaryKeys.Keys)
            {
                DeleteSecondaryKey(tr.KeyValueDBTransaction, prevIdx);
            }

            var writer = new SpanWriter();
            writer.WriteBlock(ObjectDB.AllRelationsPKPrefix);
            writer.WriteVUInt32(Id);

            tr.KeyValueDBTransaction.EraseAll(writer.GetSpan());
        }

        void DeleteSecondaryKey(IKeyValueDBTransaction keyValueTr, uint index)
        {
            keyValueTr.EraseAll(GetPrefixToSecondaryKey(index));
        }

        ReadOnlySpan<byte> GetPrefixToSecondaryKey(uint index)
        {
            var writer = new SpanWriter();
            writer.WriteBlock(PrefixSecondary);
            writer.WriteUInt8((byte)index);
            return writer.GetSpan();
        }

        void CalculateSecondaryKey(IInternalObjectDBTransaction tr,
            ReadOnlySpan<KeyValuePair<uint, SecondaryKeyInfo>> indexes)
        {
            var enumeratorType = typeof(RelationEnumerator<>).MakeGenericType(_clientType);
            var enumerator = (IEnumerator)Activator.CreateInstance(enumeratorType, tr, this,
                Prefix, new SimpleModificationCounter(), 0);

            var keySavers = new RelationSaver[indexes.Length];

            for (var i = 0; i < indexes.Length; i++)
            {
                keySavers[i] = CreateSaver(ClientRelationVersionInfo.GetSecondaryKeyFields(indexes[i].Key),
                    $"Relation_{Name}_Upgrade_SK_{indexes[i].Value.Name}_KeySaver");
            }

            var keyWriter = new SpanWriter();

            while (enumerator!.MoveNext())
            {
                var obj = enumerator.Current;

                for (var i = 0; i < indexes.Length; i++)
                {
                    keyWriter.WriteBlock(PrefixSecondary);
                    keyWriter.WriteUInt8((byte)indexes[i].Key);
                    keySavers[i](tr, ref keyWriter, obj!);
                    var keyBytes = keyWriter.GetSpan();

                    if (!tr.KeyValueDBTransaction.CreateOrUpdateKeyValue(keyBytes, new ReadOnlySpan<byte>()))
                        throw new BTDBException("Internal error, secondary key bytes must be always unique.");
                    keyWriter.Reset();
                }
            }
        }

        void LoadUnresolvedVersionInfos(IKeyValueDBTransaction tr)
        {
            LastPersistedVersion = 0;
            var writer = new SpanWriter();
            writer.WriteByteArrayRaw(ObjectDB.RelationVersionsPrefix);
            writer.WriteVUInt32(_id);
            var prefix = writer.GetSpan();
            var relationVersions = new Dictionary<uint, RelationVersionInfo>();
            if (tr.FindFirstKey(prefix))
            {
                Span<byte> keyBuffer = stackalloc byte[16];
                do
                {
                    var valueReader = new SpanReader(tr.GetValue());
                    LastPersistedVersion = (uint)PackUnpack.UnpackVUInt(tr
                        .GetKey(ref MemoryMarshal.GetReference(keyBuffer), keyBuffer.Length).Slice(prefix.Length));
                    var relationVersionInfo = RelationVersionInfo.LoadUnresolved(ref valueReader, _name);
                    relationVersions[LastPersistedVersion] = relationVersionInfo;
                } while (tr.FindNextKey(prefix));
            }

            _relationVersions = new RelationVersionInfo[LastPersistedVersion + 2];
            foreach (var (key, value) in relationVersions)
            {
                _relationVersions[key] = value;
            }
            _valueIDictFinders = new FreeContentFun?[_relationVersions.Length];
        }

        void ResolveVersionInfos()
        {
            foreach (var versionInfo in _relationVersions)
            {
                versionInfo?.ResolveFieldHandlers(_relationInfoResolver.FieldHandlerFactory);
            }
        }

        internal uint Id => _id;

        internal string Name => _name;

        internal Type ClientType => _clientType;

        internal Type? InterfaceType => _interfaceType;

        internal object DefaultClientObject => _defaultClientObject;

        internal RelationVersionInfo ClientRelationVersionInfo { get; }

        internal uint LastPersistedVersion { get; set; }

        internal uint ClientTypeVersion { get; }

        void CreateCreatorLoadersAndSavers()
        {
            _valueSaver = CreateSaver(ClientRelationVersionInfo.Fields.Span, $"RelationValueSaver_{Name}");
            _primaryKeysSaver = CreateSaver(ClientRelationVersionInfo.PrimaryKeyFields.Span,
                $"RelationKeySaver_{Name}");
            if (ClientRelationVersionInfo.SecondaryKeys.Count > 0)
            {
                _secondaryKeysSavers = new RelationSaver[ClientRelationVersionInfo.SecondaryKeys.Keys.Max() + 1];
                foreach (var (idx, secondaryKeyInfo) in ClientRelationVersionInfo.SecondaryKeys)
                {
                    _secondaryKeysSavers[idx] = CreateSaver(
                        ClientRelationVersionInfo.GetSecondaryKeyFields(idx),
                        $"Relation_{Name}_SK_{secondaryKeyInfo.Name}_KeySaver");
                }
            }
        }

        internal RelationSaver ValueSaver => _valueSaver;

        internal RelationSaver PrimaryKeysSaver => _primaryKeysSaver;

        void CreateSaverIl(IILGen ilGen, ReadOnlySpan<TableFieldInfo> fields,
            Action<IILGen> pushInstance,
            Action<IILGen> pushWriter, Action<IILGen> pushTransaction)
        {
            var writerCtxLocal = CreateWriterCtx(ilGen, fields, pushTransaction);
            var props = ClientType.GetProperties(BindingFlags.Public | BindingFlags.NonPublic | BindingFlags.Instance);
            foreach (var field in fields)
            {
<<<<<<< HEAD
                var getter = props.First(p => GetPersistentName(p) == field.Name).GetGetMethod(true);
=======
                var getter = props.First(p => GetPersistentName(p) == field.Name).GetAnyGetMethod();
                Action<IILGen> writerOrCtx;
>>>>>>> 986beef1
                var handler = field.Handler!.SpecializeSaveForType(getter!.ReturnType);
                handler.Save(ilGen, pushWriter, il => il.Ldloc(writerCtxLocal!), il =>
                {
                    il.Do(pushInstance);
                    il.Callvirt(getter);
                    _relationInfoResolver.TypeConvertorGenerator.GenerateConversion(getter.ReturnType,
                        handler.HandledType()!)!(il);
                });
            }
        }

        static IILLocal? CreateWriterCtx(IILGen ilGenerator, ReadOnlySpan<TableFieldInfo> fields,
            Action<IILGen> pushTransaction)
        {
            var anyNeedsCtx = false;
            foreach (var field in fields)
            {
                if (field.Handler!.NeedsCtx())
                {
                    anyNeedsCtx = true;
                    break;
                }
            }
            IILLocal writerCtxLocal = null;
            if (anyNeedsCtx)
            {
                writerCtxLocal = ilGenerator.DeclareLocal(typeof(IWriterCtx));
                ilGenerator
                    .Do(pushTransaction)
                    .Newobj(() => new DBWriterCtx(null))
                    .Stloc(writerCtxLocal);
            }

            return writerCtxLocal;
        }

        static void StoreNthArgumentOfTypeIntoLoc(IILGen il, ushort argIdx, Type type, ushort locIdx)
        {
            il
                .Ldarg(argIdx)
                .Castclass(type)
                .Stloc(locIdx);
        }

        struct LocalAndHandler
        {
            public IILLocal Local;
            public IFieldHandler Handler;
        }

        SecondaryKeyConvertSaver CreateBytesToSKSaver(uint version, uint secondaryKeyIndex, string saverName)
        {
            var method = ILBuilder.Instance.NewMethod<SecondaryKeyConvertSaver>(saverName);
            var ilGenerator = method.Generator;
            IILLocal defaultObjectLoc = null;
            static void PushWriter(IILGen il) => il.Ldarg(1);

            var firstBuffer = new BufferInfo(); //pk's
            var secondBuffer = new BufferInfo(); //values
            var outOfOrderSkParts = new Dictionary<int, LocalAndHandler>(); //local and specialized saver

            var pks = ClientRelationVersionInfo.PrimaryKeyFields.Span;
            var skFieldIds = ClientRelationVersionInfo.SecondaryKeys[secondaryKeyIndex].Fields;
            var skFields = ClientRelationVersionInfo.GetSecondaryKeyFields(secondaryKeyIndex).ToArray();
            var valueFields = _relationVersions[version]!.Fields.Span;
            var writerCtxLocal = CreateWriterCtx(ilGenerator, skFields, il => il.Ldarg(0));
            for (var skFieldIdx = 0; skFieldIdx < skFieldIds.Count; skFieldIdx++)
            {
                if (outOfOrderSkParts.TryGetValue(skFieldIdx, out var saveLocalInfo))
                {
                    var pushCtx = WriterOrContextForHandler(writerCtxLocal);
                    saveLocalInfo.Handler.Save(ilGenerator, PushWriter, pushCtx, il => il.Ldloc(saveLocalInfo.Local));
                    continue;
                }

                var skf = skFieldIds[skFieldIdx];
                if (skf.IsFromPrimaryKey)
                {
                    InitializeBuffer(2, ref firstBuffer, ilGenerator, pks, true);
                    //firstBuffer.ActualFieldIdx == number of processed PK's
                    for (var pkIdx = firstBuffer.ActualFieldIdx; pkIdx < skf.Index; pkIdx++)
                    {
                        //all PK parts are contained in SK
                        FindPosition(pkIdx, skFieldIds, 0, out _, out var skFieldIdxForPk);
                        StoreIntoLocal(ilGenerator, pks[pkIdx].Handler!, firstBuffer, outOfOrderSkParts,
                            skFieldIdxForPk,
                            skFields[skFieldIdxForPk].Handler!);
                    }

                    CopyToOutput(ilGenerator, pks[(int)skf.Index].Handler!, writerCtxLocal!, PushWriter,
                        skFields[skFieldIdx].Handler!, firstBuffer);
                    firstBuffer.ActualFieldIdx = (int)skf.Index + 1;
                }
                else
                {
                    InitializeBuffer(3, ref secondBuffer, ilGenerator, valueFields, false);

                    var valueFieldIdx = -1;
                    for (var i = 0; i < valueFields.Length; i++)
                    {
                        if (valueFields[i].Name == skFields[skFieldIdx].Name)
                        {
                            valueFieldIdx = i;
                            break;
                        }
                    }
                    if (valueFieldIdx >= 0)
                    {
                        for (var valueIdx = secondBuffer.ActualFieldIdx; valueIdx < valueFieldIdx; valueIdx++)
                        {
                            var valueField = valueFields[valueIdx];
                            var storeForSkIndex = -1;
                            for (var i = 0; i < skFields.Length; i++)
                            {
                                if (skFields[i].Name == valueField.Name)
                                {
                                    storeForSkIndex = i;
                                    break;
                                }
                            }
                            if (storeForSkIndex == -1)
                                valueField.Handler!.Skip(ilGenerator, secondBuffer.PushReader, secondBuffer.PushCtx);
                            else
                                StoreIntoLocal(ilGenerator, valueField.Handler!, secondBuffer, outOfOrderSkParts,
                                    storeForSkIndex, skFields[storeForSkIndex].Handler!);
                        }

                        CopyToOutput(ilGenerator, valueFields[valueFieldIdx].Handler!, writerCtxLocal!, PushWriter,
                            skFields[skFieldIdx].Handler!, secondBuffer);
                        secondBuffer.ActualFieldIdx = valueFieldIdx + 1;
                    }
                    else
                    {
                        //older version of value does not contain sk field - store field from default value (can be initialized in constructor)
                        if (defaultObjectLoc == null)
                        {
                            defaultObjectLoc = ilGenerator.DeclareLocal(ClientType);
                            ilGenerator.Ldarg(4)
                                .Castclass(ClientType)
                                .Stloc(defaultObjectLoc);
                        }

                        var loc = defaultObjectLoc;
                        CreateSaverIl(ilGenerator,
                            new[] {ClientRelationVersionInfo.GetSecondaryKeyField((int)skf.Index)},
                            il => il.Ldloc(loc), PushWriter, il => il.Ldarg(0));
                    }
                }
            }

            ilGenerator.Ret();
            return method.Create();
        }

        static void CopyToOutput(IILGen ilGenerator, IFieldHandler valueHandler, IILLocal writerCtxLocal,
            Action<IILGen> pushWriter,
            IFieldHandler skHandler, BufferInfo buffer)

        {
            var pushCtx = WriterOrContextForHandler(writerCtxLocal);
            skHandler.SpecializeSaveForType(valueHandler.HandledType()!).Save(ilGenerator, pushWriter, pushCtx,
                il => { valueHandler.Load(ilGenerator, buffer.PushReader, buffer.PushCtx); });
        }

        static void StoreIntoLocal(IILGen ilGenerator, IFieldHandler valueHandler, BufferInfo bufferInfo,
            Dictionary<int, LocalAndHandler> outOfOrderSkParts, int skFieldIdx, IFieldHandler skFieldHandler)
        {
            var local = ilGenerator.DeclareLocal(valueHandler.HandledType()!);
            valueHandler.Load(ilGenerator, bufferInfo.PushReader, bufferInfo.PushCtx);
            ilGenerator.Stloc(local);
            outOfOrderSkParts[skFieldIdx] = new LocalAndHandler
            {
                Handler = skFieldHandler.SpecializeSaveForType(valueHandler.HandledType()!),
                Local = local
            };
        }

        static Action<IILGen> WriterOrContextForHandler(IILLocal? writerCtxLocal)
        {
            return il => il.Ldloc(writerCtxLocal!);
        }

        static void InitializeBuffer(ushort bufferArgIdx, ref BufferInfo bufferInfo, IILGen ilGenerator,
            ReadOnlySpan<TableFieldInfo> fields, bool skipAllRelationsPKPrefix)
        {
            if (bufferInfo.ReaderCreated) return;
            bufferInfo.ReaderCreated = true;
            bufferInfo.PushReader = il => il.Ldarg(bufferArgIdx);

            if (skipAllRelationsPKPrefix)
                ilGenerator
                    .Do(bufferInfo.PushReader)
                    .Call(typeof(SpanReader).GetMethod(nameof(SpanReader.SkipInt8))!); //ObjectDB.AllRelationsPKPrefix
            ilGenerator
                .Do(bufferInfo.PushReader).Call(typeof(SpanReader).GetMethod(nameof(SpanReader.SkipVUInt32))!);

            var anyNeedsCtx = false;
            foreach (var fieldInfo in fields)
            {
                if (fieldInfo.Handler!.NeedsCtx())
                {
                    anyNeedsCtx = true;
                    break;
                }
            }
            if (anyNeedsCtx)
            {
                var readerCtxLocal = ilGenerator.DeclareLocal(typeof(IReaderCtx));
                ilGenerator
                    .Ldarg(0) //tr
                    .Newobj(() => new DBReaderCtx(null))
                    .Stloc(readerCtxLocal);
                bufferInfo.PushCtx = il => il.Ldloc(readerCtxLocal);
            }
        }

        RelationSaver CreateSaver(ReadOnlySpan<TableFieldInfo> fields, string saverName)
        {
            var method = ILBuilder.Instance.NewMethod<RelationSaver>(saverName);
            var ilGenerator = method.Generator;
            ilGenerator.DeclareLocal(ClientType);
            StoreNthArgumentOfTypeIntoLoc(ilGenerator, 2, ClientType, 0);
            CreateSaverIl(ilGenerator, fields,
                il => il.Ldloc(0), il => il.Ldarg(1), il => il.Ldarg(0));
            ilGenerator.Ret();
            return method.Create();
        }

        static bool SecondaryIndexHasSameDefinition(ReadOnlySpan<TableFieldInfo> currFields,
            ReadOnlySpan<TableFieldInfo> prevFields)
        {
            if (currFields.Length != prevFields.Length)
                return false;
            for (var i = 0; i < currFields.Length; i++)
            {
                if (!TableFieldInfo.Equal(currFields[i], prevFields[i]))
                    return false;
            }
            return true;
        }

        RelationVersionInfo CreateVersionInfoFromPrime(RelationVersionInfo prime)
        {
            var secondaryKeys = new Dictionary<uint, SecondaryKeyInfo>();
            PrimeSK2Real = new byte[prime.SecondaryKeys.Count];
            if (LastPersistedVersion > 0)
            {
                var prevVersion = _relationVersions[LastPersistedVersion];
                foreach (var primeSecondaryKey in prime.SecondaryKeys)
                {
                    if (prevVersion!.SecondaryKeysNames.TryGetValue(primeSecondaryKey.Value.Name, out var index))
                    {
                        var prevFields = prevVersion.GetSecondaryKeyFields(index);
                        var currFields = prime.GetSecondaryKeyFields(primeSecondaryKey.Key);
                        if (SecondaryIndexHasSameDefinition(currFields, prevFields))
                            goto existing;
                    }
                    while (prevVersion.SecondaryKeys.ContainsKey(index) || secondaryKeys.ContainsKey(index))
                        index++;
                    existing:
                    PrimeSK2Real[primeSecondaryKey.Key] = (byte)index;
                    secondaryKeys.Add(index, primeSecondaryKey.Value);
                }
            }
            else
            {
                foreach (var primeSecondaryKey in prime.SecondaryKeys)
                {
                    PrimeSK2Real[primeSecondaryKey.Key] = (byte)primeSecondaryKey.Key;
                    secondaryKeys.Add(primeSecondaryKey.Key, primeSecondaryKey.Value);
                }
            }
            return new RelationVersionInfo(prime.PrimaryKeyFields, secondaryKeys, prime.SecondaryKeyFields,
                prime.Fields);
        }

        static bool IsIgnoredType(Type type)
        {
            if (type.IsGenericType)
            {
                var genericTypeDefinition = type.GetGenericTypeDefinition();
                if (genericTypeDefinition == typeof(IEnumerable<>) ||
                    genericTypeDefinition == typeof(IReadOnlyCollection<>))
                    return true;
            }
            else
            {
                if (type == typeof(IEnumerable))
                    return true;
            }

            return false;
        }

        public static IEnumerable<MethodInfo> GetMethods(Type interfaceType)
        {
            if (IsIgnoredType(interfaceType)) yield break;
            var methods = interfaceType.GetMethods().Where(x => x.IsAbstract);
            foreach (var method in methods)
                yield return method;
            foreach (var iface in interfaceType.GetInterfaces())
            {
                if (IsIgnoredType(iface)) continue;
                var inheritedMethods = iface.GetMethods();
                foreach (var method in inheritedMethods)
                    yield return method;
            }
        }

        public static IEnumerable<PropertyInfo> GetProperties(Type interfaceType)
        {
            if (IsIgnoredType(interfaceType)) yield break;
            var properties = interfaceType.GetProperties(BindingFlags.Instance | BindingFlags.Public);
            foreach (var property in properties)
            {
                if (property.Name == nameof(IRelation.BtdbInternalNextInChain)) continue;
                yield return property;
            }
            foreach (var iface in interfaceType.GetInterfaces())
            {
                if (IsIgnoredType(iface)) continue;
                var inheritedProperties = iface.GetProperties(BindingFlags.Instance | BindingFlags.Public);
                foreach (var property in inheritedProperties)
                {
                    if (property.Name == nameof(IRelation.BtdbInternalNextInChain)) continue;
                    yield return property;
                }
            }
        }

        FreeContentFun GetIDictFinder(uint version)
        {
            FreeContentFun? res;
            do
            {
                res = _valueIDictFinders[version];
                if (res != null) return res;
                res = CreateIDictFinder(version);
            } while (Interlocked.CompareExchange(ref _valueIDictFinders[version], res, null) != null);

            return res;
        }

        internal RelationSaver GetSecondaryKeysKeySaver(uint secondaryKeyIndex)
        {
            return _secondaryKeysSavers[secondaryKeyIndex];
        }

        internal SecondaryKeyConvertSaver GetPKValToSKMerger(uint version, uint secondaryKeyIndex)
        {
            var h = secondaryKeyIndex + version * 10000ul;
            return _secondaryKeysConvertSavers.GetOrAdd(h,
                (_, ver, secKeyIndex, relationInfo) => CreateBytesToSKSaver(ver, secKeyIndex,
                    $"Relation_{relationInfo.Name}_PkVal_to_SK_{relationInfo.ClientRelationVersionInfo.SecondaryKeys[secKeyIndex].Name}_v{ver}"),
                version, secondaryKeyIndex, this);
        }

        //takes secondaryKey key & value bytes and restores primary key bytes
        public SecondaryKeyValueToPKLoader GetSKKeyValueToPKMerger
            (uint secondaryKeyIndex, uint paramFieldCountInFirstBuffer)
        {
            var h = 10000ul * secondaryKeyIndex + paramFieldCountInFirstBuffer;
            return _secondaryKeyValueToPKLoader.GetOrAdd(h,
                (_, secKeyIndex, relationInfo, paramFieldCount) => relationInfo.CreatePrimaryKeyFromSKDataMerger(
                    secKeyIndex, paramFieldCount,
                    $"Relation_SK_to_PK_{relationInfo.ClientRelationVersionInfo.SecondaryKeys[secKeyIndex].Name}_p{paramFieldCount}"),
                secondaryKeyIndex, this, (int)paramFieldCountInFirstBuffer);
        }

        struct MemorizedPositionWithLength
        {
            public int BufferIndex { get; set; } //0 first, 1 second
            public IILLocal Pos { get; set; } // IMemorizedPosition
            public IILLocal Length { get; set; } // int
        }

        struct BufferInfo
        {
            public bool ReaderCreated;
            public Action<IILGen> PushReader;
            public Action<IILGen> PushCtx;
            public int ActualFieldIdx;
        }

        SecondaryKeyValueToPKLoader CreatePrimaryKeyFromSKDataMerger(uint secondaryKeyIndex,
            int paramFieldCountInFirstBuffer, string mergerName)
        {
            var method = ILBuilder.Instance.NewMethod<SecondaryKeyValueToPKLoader>(mergerName);
            var ilGenerator = method.Generator;

            void PushWriter(IILGen il) => il.Ldarg(2);
            var skFields = ClientRelationVersionInfo.SecondaryKeys[secondaryKeyIndex].Fields;

            var positionLoc = ilGenerator.DeclareLocal(typeof(ulong)); //stored position
            var memoPositionLoc = ilGenerator.DeclareLocal(typeof(IMemorizedPosition));

            var firstBuffer = new BufferInfo();
            var secondBuffer = new BufferInfo {ActualFieldIdx = paramFieldCountInFirstBuffer};
            var outOfOrderPKParts =
                new Dictionary<int, MemorizedPositionWithLength>(); //index -> bufferIdx, pos, length

            var pks = ClientRelationVersionInfo.PrimaryKeyFields.Span;
            for (var pkIdx = 0; pkIdx < pks.Length; pkIdx++)
            {
                if (outOfOrderPKParts.ContainsKey(pkIdx))
                {
                    var memo = outOfOrderPKParts[pkIdx];
                    var pushReader = GetBufferPushAction(memo.BufferIndex, firstBuffer.PushReader,
                        secondBuffer.PushReader);
                    CopyFromMemorizedPosition(ilGenerator, pushReader, PushWriter, memo, memoPositionLoc);
                    continue;
                }

                FindPosition(pkIdx, skFields, paramFieldCountInFirstBuffer, out var bufferIdx, out var skFieldIdx);
                if (bufferIdx == 0)
                {
                    MergerInitializeFirstBufferReader(ilGenerator, ref firstBuffer);
                    CopyFromBuffer(ilGenerator, bufferIdx, skFieldIdx, ref firstBuffer, outOfOrderPKParts, pks,
                        skFields, positionLoc,
                        memoPositionLoc, PushWriter);
                }
                else
                {
                    MergerInitializeBufferReader(ref secondBuffer, 1);
                    CopyFromBuffer(ilGenerator, bufferIdx, skFieldIdx, ref secondBuffer, outOfOrderPKParts, pks,
                        skFields, positionLoc,
                        memoPositionLoc, PushWriter);
                }
            }

            ilGenerator.Ret();
            return method.Create();
        }

        void CopyFromBuffer(IILGen ilGenerator, int bufferIdx, int skFieldIdx, ref BufferInfo bi,
            Dictionary<int, MemorizedPositionWithLength> outOfOrderPKParts,
            ReadOnlySpan<TableFieldInfo> pks, IList<FieldId> skFields, IILLocal positionLoc, IILLocal memoPositionLoc,
            Action<IILGen> pushWriter)
        {
            for (var idx = bi.ActualFieldIdx; idx < skFieldIdx; idx++)
            {
                var field = skFields[idx];
                if (field.IsFromPrimaryKey)
                {
                    outOfOrderPKParts[(int)field.Index] = SkipWithMemorizing(bufferIdx, ilGenerator, bi.PushReader,
                        pks[(int)field.Index].Handler!, positionLoc);
                }
                else
                {
                    var f = ClientRelationVersionInfo.GetSecondaryKeyField((int)field.Index);
                    f.Handler!.Skip(ilGenerator, bi.PushReader, bi.PushCtx);
                }
            }

            var skField = skFields[skFieldIdx];
            GenerateCopyFieldFromByteBufferToWriterIl(ilGenerator, pks[(int)skField.Index].Handler!, bi.PushReader,
                pushWriter, positionLoc, memoPositionLoc);

            bi.ActualFieldIdx = skFieldIdx + 1;
        }

        static void FindPosition(int pkIdx, IList<FieldId> skFields, int paramFieldCountInFirstBuffer,
            out int bufferIdx, out int skFieldIdx)
        {
            for (var i = 0; i < skFields.Count; i++)
            {
                var field = skFields[i];
                if (!field.IsFromPrimaryKey) continue;
                if (field.Index != pkIdx) continue;
                skFieldIdx = i;
                bufferIdx = i < paramFieldCountInFirstBuffer ? 0 : 1;
                return;
            }

            throw new BTDBException("Secondary key relation processing error.");
        }

        static void MergerInitializeBufferReader(ref BufferInfo bi, ushort arg)
        {
            if (bi.ReaderCreated)
                return;
            bi.ReaderCreated = true;
            bi.PushReader = il => il.Ldarg(arg);
        }

        static void MergerInitializeFirstBufferReader(IILGen ilGenerator, ref BufferInfo bi)
        {
            if (bi.ReaderCreated)
                return;
            MergerInitializeBufferReader(ref bi, 0);
            ilGenerator
                //skip all relations
                .Do(bi.PushReader)
                .Call(typeof(SpanReader).GetMethod(nameof(SpanReader.SkipUInt8))!) // ObjectDB.AllRelationsSKPrefix
                //skip relation id
                .Do(bi.PushReader).Call(typeof(SpanReader).GetMethod(nameof(SpanReader.SkipVUInt32))!)
                //skip secondary key index
                .Do(bi.PushReader).Call(typeof(SpanReader).GetMethod(nameof(SpanReader.SkipUInt8))!);
        }


        Action<IILGen> GetBufferPushAction(int bufferIndex, Action<IILGen> pushReaderFirst,
            Action<IILGen> pushReaderSecond)
        {
            return bufferIndex == 0 ? pushReaderFirst : pushReaderSecond;
        }

        MemorizedPositionWithLength SkipWithMemorizing(int activeBuffer, IILGen ilGenerator, Action<IILGen> pushReader,
            IFieldHandler handler, IILLocal tempPosition)
        {
            var memoPos = ilGenerator.DeclareLocal(typeof(uint));
            var memoLen = ilGenerator.DeclareLocal(typeof(int));
            var position = new MemorizedPositionWithLength
                {BufferIndex = activeBuffer, Pos = memoPos, Length = memoLen};
            MemorizeCurrentPosition(ilGenerator, pushReader, memoPos);
            StoreCurrentPosition(ilGenerator, pushReader, tempPosition);
            handler.Skip(ilGenerator, pushReader, null);
            ilGenerator
                .Do(pushReader) //[VR]
                .Call(typeof(SpanReader).GetMethod(nameof(SpanReader.GetCurrentPosition))!) //[posNew];
                .Ldloc(tempPosition) //[posNew, posOld]
                .Sub() //[readLen]
                .ConvI4() //[readLen(i)]
                .Stloc(memoLen); //[]
            return position;
        }

        void CopyFromMemorizedPosition(IILGen ilGenerator, Action<IILGen> pushReader, Action<IILGen> pushWriter,
            MemorizedPositionWithLength memo,
            IILLocal memoPositionLoc)
        {
            MemorizeCurrentPosition(ilGenerator, pushReader, memoPositionLoc);
            ilGenerator
                .Do(pushWriter) //[W]
                .Do(pushReader) //[W,VR]
                .Ldloc(memo.Length) //[W, VR, readLen]
                .Do(pushReader)
                .Ldloc(memo.Pos) //[W, VR, readLen, VR, pos]
                .ConvI8()
                .Call(typeof(SpanReader).GetMethod(nameof(SpanReader.SetCurrentPosition))!) //[W, VR, readLen]
                .Call(typeof(SpanReader).GetMethod(nameof(SpanReader.ReadByteArrayRaw))!) //[W, byte[]]
                .Call(typeof(SpanWriter).GetMethod(nameof(SpanWriter.WriteByteArrayRaw))!) //[]
                .Do(pushReader) // [VR]
                .Ldloc(memoPositionLoc) //[VR, pos]
                .ConvI8()
                .Call(typeof(SpanReader).GetMethod(nameof(SpanReader.SetCurrentPosition))!); //[]
        }

        static void MemorizeCurrentPosition(IILGen ilGenerator, Action<IILGen> pushReader, IILLocal memoPositionLoc)
        {
            ilGenerator
                .Do(pushReader)
                .Call(typeof(SpanReader).GetMethod(nameof(SpanReader.GetCurrentPosition))!)
                .ConvU4()
                .Stloc(memoPositionLoc);
        }

        static void StoreCurrentPosition(IILGen ilGenerator, Action<IILGen> pushReader, IILLocal positionLoc)
        {
            ilGenerator
                .Do(pushReader)
                .Call(typeof(SpanReader).GetMethod(nameof(SpanReader.GetCurrentPosition))!)
                .Stloc(positionLoc);
        }

        void GenerateCopyFieldFromByteBufferToWriterIl(IILGen ilGenerator, IFieldHandler handler,
            Action<IILGen> pushReader,
            Action<IILGen> pushWriter, IILLocal positionLoc, IILLocal memoPositionLoc)
        {
            MemorizeCurrentPosition(ilGenerator, pushReader, memoPositionLoc);
            StoreCurrentPosition(ilGenerator, pushReader, positionLoc);

            handler.Skip(ilGenerator, pushReader, null);

            ilGenerator
                .Do(pushWriter) //[W]
                .Do(pushReader) //[W,VR]
                .Dup() //[W, VR, VR]
                .Call(typeof(SpanReader).GetMethod(nameof(SpanReader.GetCurrentPosition))!) //[W, VR, posNew];
                .Ldloc(positionLoc) //[W, VR, posNew, posOld]
                .Sub() //[W, VR, readLen]
                .ConvI4() //[W, VR, readLen(i)]
                .Do(pushReader)
                .Ldloc(memoPositionLoc) //[W, VR, readLen, Memorize]
                .ConvI8()
                .Call(typeof(SpanReader).GetMethod(nameof(SpanReader.SetCurrentPosition))!) //[W, VR, readLen]
                .Call(typeof(SpanReader).GetMethod(nameof(SpanReader.ReadByteArrayRaw))!) //[W, byte[]]
                .Call(typeof(SpanWriter).GetMethod(nameof(SpanWriter.WriteByteArrayRaw))!); //[]
        }

        public object GetSimpleLoader(SimpleLoaderType handler)
        {
            return _simpleLoader.GetOrAdd(handler, CreateSimpleLoader);
        }

        object CreateSimpleLoader(SimpleLoaderType loaderType)
        {
            var delegateType = typeof(ReaderFun<>).MakeGenericType(loaderType.RealType);
            var dm = ILBuilder.Instance.NewMethod(loaderType.FieldHandler.Name + "SimpleReader", delegateType);
            var ilGenerator = dm.Generator;
            loaderType.FieldHandler.Load(ilGenerator, il => il.Ldarg(0), il => il.Ldarg(1));
            ilGenerator
                .Do(_relationInfoResolver.TypeConvertorGenerator.GenerateConversion(
                    loaderType.FieldHandler.HandledType()!,
                    loaderType.RealType)!)
                .Ret();
            return dm.Create();
        }

        static string GetPersistentName(PropertyInfo p)
        {
            var a = p.GetCustomAttribute<PersistedNameAttribute>();
            return a != null ? a.Name : p.Name;
        }

        internal static string GetPersistentName(string name, PropertyInfo[] properties)
        {
            foreach (var prop in properties)
            {
                if (prop.Name == name)
                    return GetPersistentName(prop);
            }

            return name;
        }

        public void FreeContent(IInternalObjectDBTransaction tr, in ReadOnlySpan<byte> valueBytes)
        {
            FreeContentOldDict.Clear();
            FindUsedObjectsToFree(tr, valueBytes, FreeContentOldDict);

            foreach (var dictId in FreeContentOldDict)
            {
                FreeIDictionary(tr, dictId);
            }
        }

        internal static void FreeIDictionary(IInternalObjectDBTransaction tr, ulong dictId)
        {
            var len = PackUnpack.LengthVUInt(dictId);
            Span<byte> prefix = stackalloc byte[1 + (int)len];
            prefix[0] = ObjectDB.AllDictionariesPrefixByte;
            PackUnpack.UnsafePackVUInt(ref MemoryMarshal.GetReference(prefix.Slice(1)), dictId, len);
            tr.KeyValueDBTransaction.EraseAll(prefix);
        }

        public void FindUsedObjectsToFree(IInternalObjectDBTransaction tr, in ReadOnlySpan<byte> valueBytes,
            IList<ulong> dictionaries)
        {
            var valueReader = new SpanReader(valueBytes);
            var version = valueReader.ReadVUInt32();
            GetIDictFinder(version).Invoke(tr, ref valueReader, dictionaries);
        }

        FreeContentFun CreateIDictFinder(uint version)
        {
            var method = ILBuilder.Instance.NewMethod<FreeContentFun>($"Relation{Name}_IDictFinder");
            var ilGenerator = method.Generator;

            var relationVersionInfo = _relationVersions[version];
            var needGenerateFreeFor = 0;
            var fakeMethod = ILBuilder.Instance.NewMethod<Action>("Relation_fake");
            var fakeGenerator = fakeMethod.Generator;
            var valueFields = relationVersionInfo!.Fields.ToArray();
            for (var i = 0; i < valueFields.Length; i++)
            {
                var needsFreeContent = valueFields[i].Handler!.FreeContent(fakeGenerator, _ => { }, _ => { });
                if (needsFreeContent != NeedsFreeContent.No)
                    needGenerateFreeFor = i + 1;
            }

            if (needGenerateFreeFor == 0)
            {
                return (IInternalObjectDBTransaction a, ref SpanReader b, IList<ulong> c) => { };
            }

            _needImplementFreeContent = true;

            if (relationVersionInfo.NeedsCtx())
            {
                ilGenerator.DeclareLocal(typeof(IReaderCtx)); //loc 0
                ilGenerator
                    .Ldarg(0)
                    .Ldarg(2)
                    .Newobj(() => new DBReaderWithFreeInfoCtx(null, null))
                    .Stloc(0);
            }

            for (var i = 0; i < needGenerateFreeFor; i++)
            {
                valueFields[i].Handler!.FreeContent(ilGenerator, il => il.Ldarg(1), il => il.Ldloc(0));
            }

            ilGenerator.Ret();
            return method.Create();
        }

        void CalculatePrefix()
        {
            var len = PackUnpack.LengthVUInt(Id);
            var prefix = new byte[1 + len];
            prefix[0] = ObjectDB.AllRelationsPKPrefixByte;
            PackUnpack.UnsafePackVUInt(ref prefix[1], Id, len);
            Prefix = prefix;
            prefix = new byte[1 + len];
            prefix[0] = ObjectDB.AllRelationsSKPrefixByte;
            PackUnpack.UnsafePackVUInt(ref prefix[1], Id, len);
            PrefixSecondary = prefix;
        }

        public override string ToString()
        {
            return $"{Name} {ClientType} Id:{Id}";
        }
    }

    public class DBReaderWithFreeInfoCtx : DBReaderCtx
    {
        readonly IList<ulong> _freeDictionaries;
        StructList<bool> _seenObjects;

        public DBReaderWithFreeInfoCtx(IInternalObjectDBTransaction transaction, IList<ulong> freeDictionaries)
            : base(transaction)
        {
            _freeDictionaries = freeDictionaries;
        }

        public IList<ulong> DictIds => _freeDictionaries;

        public override void RegisterDict(ulong dictId)
        {
            _freeDictionaries.Add(dictId);
        }

        public override void FreeContentInNativeObject(ref SpanReader outsideReader)
        {
            var id = outsideReader.ReadVInt64();
            if (id == 0)
            {
            }
            else if (id <= int.MinValue || id > 0)
            {
                if (!Transaction.KeyValueDBTransaction.FindExactKey(
                    ObjectDBTransaction.BuildKeyFromOidWithAllObjectsPrefix((ulong)id)))
                    return;
                var reader = new SpanReader(Transaction.KeyValueDBTransaction.GetValue());
                var tableId = reader.ReadVUInt32();
                var tableInfo = ((ObjectDB)Transaction.Owner).TablesInfo.FindById(tableId);
                if (tableInfo == null)
                    return;
                var tableVersion = reader.ReadVUInt32();
                var freeContentTuple = tableInfo.GetFreeContent(tableVersion);
                if (freeContentTuple.Item1 != NeedsFreeContent.No)
                {
                    freeContentTuple.Item2(Transaction, null, ref reader, _freeDictionaries);
                }
            }
            else
            {
                var ido = (int)-id - 1;
                if (!AlreadyProcessedInstance(ido))
                    Transaction.FreeContentInNativeObject(ref outsideReader, this);
            }
        }

        bool AlreadyProcessedInstance(int ido)
        {
            while (_seenObjects.Count <= ido) _seenObjects.Add(false);
            var res = _seenObjects[ido];
            _seenObjects[ido] = true;
            return res;
        }
    }

    class SimpleModificationCounter : IRelationModificationCounter
    {
        public int ModificationCounter => 0;

        public void CheckModifiedDuringEnum(int prevModification)
        {
        }

        public void MarkModification()
        {
        }
    }
}<|MERGE_RESOLUTION|>--- conflicted
+++ resolved
@@ -677,12 +677,7 @@
             var props = ClientType.GetProperties(BindingFlags.Public | BindingFlags.NonPublic | BindingFlags.Instance);
             foreach (var field in fields)
             {
-<<<<<<< HEAD
-                var getter = props.First(p => GetPersistentName(p) == field.Name).GetGetMethod(true);
-=======
                 var getter = props.First(p => GetPersistentName(p) == field.Name).GetAnyGetMethod();
-                Action<IILGen> writerOrCtx;
->>>>>>> 986beef1
                 var handler = field.Handler!.SpecializeSaveForType(getter!.ReturnType);
                 handler.Save(ilGen, pushWriter, il => il.Ldloc(writerCtxLocal!), il =>
                 {
