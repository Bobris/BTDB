using System;
using System.Collections;
using System.Collections.Concurrent;
using System.Collections.Generic;
using System.Linq;
using System.Reflection;
using System.Reflection.Emit;
using System.Threading;
using BTDB.Buffer;
using BTDB.FieldHandler;
using BTDB.IL;
using BTDB.KVDBLayer;
using BTDB.StreamLayer;

namespace BTDB.ODBLayer
{
    public class RelationInfo
    {
        readonly uint _id;
        readonly string _name;
        readonly IRelationInfoResolver _relationInfoResolver;
        readonly Type _interfaceType;
        readonly Type _clientType;
        readonly ITypeConvertorGenerator _typeConvertorGenerator;

        readonly IDictionary<uint, RelationVersionInfo> _relationVersions = new Dictionary<uint, RelationVersionInfo>();
        Func<IInternalObjectDBTransaction, object> _creator;
        Action<IInternalObjectDBTransaction, object> _initializer;
        Action<IInternalObjectDBTransaction, AbstractBufferedWriter, object, object> _primaryKeysSaver;
        Action<IInternalObjectDBTransaction, AbstractBufferedWriter, object> _valueSaver;

        readonly ConcurrentDictionary<uint, Action<IInternalObjectDBTransaction, AbstractBufferedReader, object>>
            _primaryKeysLoaders = new ConcurrentDictionary<uint, Action<IInternalObjectDBTransaction, AbstractBufferedReader, object>>();

        readonly ConcurrentDictionary<uint, Action<IInternalObjectDBTransaction, AbstractBufferedReader, object>>
            _valueLoaders = new ConcurrentDictionary<uint, Action<IInternalObjectDBTransaction, AbstractBufferedReader, object>>();

        readonly ConcurrentDictionary<uint, Action<IInternalObjectDBTransaction, AbstractBufferedReader, IList<ulong>, IList<ulong>>>
            _valueIDictFinders = new ConcurrentDictionary<uint, Action<IInternalObjectDBTransaction, AbstractBufferedReader, IList<ulong>, IList<ulong>>>();

        //SK
        readonly ConcurrentDictionary<uint, Action<IInternalObjectDBTransaction, AbstractBufferedWriter, object, object>>  //secondary key idx => sk key saver
            _secondaryKeysSavers = new ConcurrentDictionary<uint, Action<IInternalObjectDBTransaction, AbstractBufferedWriter, object, object>>();

        readonly ConcurrentDictionary<uint, Action<IInternalObjectDBTransaction, AbstractBufferedWriter, object, object>>  //secondary key idx => sk value saver
            _secondaryKeysValueSavers = new ConcurrentDictionary<uint, Action<IInternalObjectDBTransaction, AbstractBufferedWriter, object, object>>();

        readonly ConcurrentDictionary<ulong, Action<byte[], byte[], AbstractBufferedWriter>>  //secondary key idx => 
            _secondaryKeyValuetoPKLoader = new ConcurrentDictionary<ulong, Action<byte[], byte[], AbstractBufferedWriter>>();

        int _modificationCounter;

        public struct SimpleLoaderType : IEquatable<SimpleLoaderType>
        {
            readonly IFieldHandler _fieldHandler;
            readonly Type _realType;

            public IFieldHandler FieldHandler => _fieldHandler;
            public Type RealType => _realType;

            public SimpleLoaderType(IFieldHandler fieldHandler, Type realType)
            {
                _fieldHandler = fieldHandler;
                _realType = realType;
            }

            public bool Equals(SimpleLoaderType other)
            {
                return _fieldHandler == other._fieldHandler && _realType == other._realType;
            }
        }

        readonly ConcurrentDictionary<SimpleLoaderType, object>    //object is of type Action<AbstractBufferedReader, IReaderCtx, (object or value type same as in conc. dic. key)>
            _simpleLoader = new ConcurrentDictionary<SimpleLoaderType, object>();

        internal List<ulong> FreeContentOldDict { get; } = new List<ulong>();
        internal List<ulong> FreeContentNewDict { get; } = new List<ulong>();
        internal List<ulong> FreeContentOldOid { get; } = new List<ulong>();
        internal List<ulong> FreeContentNewOid { get; } = new List<ulong>();

        public RelationInfo(uint id, string name, IRelationInfoResolver relationInfoResolver, Type interfaceType,
                            Type clientType, IInternalObjectDBTransaction tr)
        {
            _id = id;
            _name = name;
            _relationInfoResolver = relationInfoResolver;
            _interfaceType = interfaceType;
            _clientType = clientType;
            LoadVersionInfos(tr.KeyValueDBTransaction);
            ClientRelationVersionInfo = CreateVersionInfoByReflection();
            ApartFields = FindApartFields(interfaceType, ClientRelationVersionInfo);
            if (LastPersistedVersion > 0 && RelationVersionInfo.Equal(_relationVersions[LastPersistedVersion], ClientRelationVersionInfo))
            {
                _relationVersions[LastPersistedVersion] = ClientRelationVersionInfo;
                ClientTypeVersion = LastPersistedVersion;
            }
            else
            {
                ClientTypeVersion = LastPersistedVersion + 1;
                _relationVersions.Add(ClientTypeVersion, ClientRelationVersionInfo);
                var writerk = new ByteBufferWriter();
                writerk.WriteByteArrayRaw(ObjectDB.RelationVersionsPrefix);
                writerk.WriteVUInt32(_id);
                writerk.WriteVUInt32(ClientTypeVersion);
                var writerv = new ByteBufferWriter();
                ClientRelationVersionInfo.Save(writerv);
                tr.KeyValueDBTransaction.SetKeyPrefix(ByteBuffer.NewEmpty());
                tr.KeyValueDBTransaction.CreateOrUpdateKeyValue(writerk.Data, writerv.Data);

                if (LastPersistedVersion > 0)
                {
                    CheckThatPrimaryKeyHasNotChanged(ClientRelationVersionInfo, _relationVersions[LastPersistedVersion]);
                    UpdateSecondaryKeys(tr, ClientRelationVersionInfo, _relationVersions[LastPersistedVersion]);
                }
            }
            _typeConvertorGenerator = tr.Owner.TypeConvertorGenerator;
        }

        void CheckThatPrimaryKeyHasNotChanged(RelationVersionInfo info, RelationVersionInfo previousInfo)
        {
            var pkFields = info.GetPrimaryKeyFields();
            var prevPkFields = previousInfo.GetPrimaryKeyFields();
            if (pkFields.Count != prevPkFields.Count)
                throw new BTDBException("Change of primary key in relation is not allowed.");
            var en = pkFields.GetEnumerator();
            var pen = prevPkFields.GetEnumerator();
            while (en.MoveNext() && pen.MoveNext())
            {
                if (en.Current.Handler.HandledType() != pen.Current.Handler.HandledType())
                    throw new BTDBException("Change of primary key in relation is not allowed.");
            }
        }

        void UpdateSecondaryKeys(IInternalObjectDBTransaction tr, RelationVersionInfo info, RelationVersionInfo previousInfo)
        {
            foreach (var prevIdx in previousInfo.SecondaryKeys.Keys)
            {
                if (!info.SecondaryKeys.ContainsKey(prevIdx))
                    DeleteSecondaryKey(tr.KeyValueDBTransaction, prevIdx);
            }
            var secKeysToAdd = new List<KeyValuePair<uint, SecondaryKeyInfo>>();
            foreach (var sk in info.SecondaryKeys)
            {
                if (!previousInfo.SecondaryKeys.ContainsKey(sk.Key))
                    secKeysToAdd.Add(sk);
            }
            if (secKeysToAdd.Count > 0)
                CalculateSecondaryKey(tr, secKeysToAdd);
        }

        void DeleteSecondaryKey(IKeyValueDBTransaction keyValueTr, uint prevIdx)
        {
            var writer = new ByteBufferWriter();
            writer.WriteBlock(ObjectDB.AllRelationsSKPrefix);
            writer.WriteVUInt32(Id);
            writer.WriteVUInt32(prevIdx);

            keyValueTr.SetKeyPrefix(writer.Data);

            keyValueTr.EraseAll();
        }

        void CalculateSecondaryKey(IInternalObjectDBTransaction tr, IList<KeyValuePair<uint, SecondaryKeyInfo>> indexes)
        {
            var keyWriter = new ByteBufferWriter();

            var enumeratorType = typeof(RelationEnumerator<>).MakeGenericType(_clientType);
            keyWriter.WriteByteArrayRaw(ObjectDB.AllRelationsPKPrefix);
            keyWriter.WriteVUInt32(Id);
            var enumerator = (IEnumerator)Activator.CreateInstance(enumeratorType, tr, this, keyWriter.GetDataAndRewind().ToAsyncSafe());

            var keySavers = new Action<IInternalObjectDBTransaction, AbstractBufferedWriter, object>[indexes.Count];

            for (int i = 0; i < indexes.Count; i++)
            {
                keySavers[i] = CreateSaver(ClientRelationVersionInfo.GetSecondaryKeyFields(indexes[i].Key),
                    $"Relation_{Name}_Upgrade_SK_{indexes[i].Value.Name}_KeySaver");
            }

            while (enumerator.MoveNext())
            {
                var obj = enumerator.Current;

                tr.TransactionProtector.Start();
                tr.KeyValueDBTransaction.SetKeyPrefix(ObjectDB.AllRelationsSKPrefix);

                for (int i = 0; i < indexes.Count; i++)
                {
                    keyWriter.WriteVUInt32(Id);
                    keyWriter.WriteVUInt32(indexes[i].Key);
                    keySavers[i](tr, keyWriter, obj);
                    var keyBytes = keyWriter.GetDataAndRewind();

                    if (!tr.KeyValueDBTransaction.CreateOrUpdateKeyValue(keyBytes, ByteBuffer.NewEmpty()))
                        throw new BTDBException("Internal error, secondary key bytes must be always unique.");
                }
            }
        }

        void LoadVersionInfos(IKeyValueDBTransaction tr)
        {
            LastPersistedVersion = 0;
            var writer = new ByteBufferWriter();
            writer.WriteByteArrayRaw(ObjectDB.RelationVersionsPrefix);
            writer.WriteVUInt32(_id);
            tr.SetKeyPrefix(writer.Data);
            if (!tr.FindFirstKey()) return;
            var keyReader = new KeyValueDBKeyReader(tr);
            var valueReader = new KeyValueDBValueReader(tr);
            do
            {
                keyReader.Restart();
                valueReader.Restart();
                LastPersistedVersion = keyReader.ReadVUInt32();
                var relationVersionInfo = RelationVersionInfo.Load(valueReader,
                    _relationInfoResolver.FieldHandlerFactory, _name);
                _relationVersions[LastPersistedVersion] = relationVersionInfo;
            } while (tr.FindNextKey());
        }

        internal uint Id => _id;

        internal string Name => _name;

        internal Type ClientType => _clientType;

        internal RelationVersionInfo ClientRelationVersionInfo { get; }

        internal uint LastPersistedVersion { get; set; }

        internal uint ClientTypeVersion { get; }

        internal Func<IInternalObjectDBTransaction, object> Creator
        {
            get
            {
                if (_creator == null) CreateCreator();
                return _creator;
            }
        }

        internal IDictionary<string, MethodInfo> ApartFields { get; }

        void CreateCreator()
        {
            var method = ILBuilder.Instance.NewMethod<Func<IInternalObjectDBTransaction, object>>(
                $"RelationCreator_{Name}");
            var ilGenerator = method.Generator;
            ilGenerator
                .Newobj(_clientType.GetConstructor(Type.EmptyTypes))
                .Ret();
            var creator = method.Create();
            Interlocked.CompareExchange(ref _creator, creator, null);
        }

        internal Action<IInternalObjectDBTransaction, object> Initializer
        {
            get
            {
                if (_initializer == null) CreateInitializer();
                return _initializer;
            }
        }

        void CreateInitializer()
        {
            var relationVersionInfo = ClientRelationVersionInfo;
            var method = ILBuilder.Instance.NewMethod<Action<IInternalObjectDBTransaction, object>>(
                $"RelationInitializer_{Name}");
            var ilGenerator = method.Generator;
            if (relationVersionInfo.NeedsInit())
            {
                ilGenerator.DeclareLocal(ClientType);
                ilGenerator
                    .Ldarg(1)
                    .Castclass(ClientType)
                    .Stloc(0);
                var anyNeedsCtx = relationVersionInfo.NeedsCtx();
                if (anyNeedsCtx)
                {
                    ilGenerator.DeclareLocal(typeof(IReaderCtx));
                    ilGenerator
                        .Ldarg(0)
                        .Newobj(() => new DBReaderCtx(null))
                        .Stloc(1);
                }
                var props = _clientType.GetProperties(BindingFlags.Public | BindingFlags.NonPublic | BindingFlags.Instance);
                var allFields = relationVersionInfo.GetAllFields();
                foreach (var srcFieldInfo in allFields)
                {
                    var iFieldHandlerWithInit = srcFieldInfo.Handler as IFieldHandlerWithInit;
                    if (iFieldHandlerWithInit == null) continue;
                    Action<IILGen> readerOrCtx;
                    if (srcFieldInfo.Handler.NeedsCtx())
                        readerOrCtx = il => il.Ldloc(1);
                    else
                        readerOrCtx = il => il.Ldnull();
                    var specializedSrcHandler = srcFieldInfo.Handler;
                    var willLoad = specializedSrcHandler.HandledType();
                    var setterMethod = props.First(p => GetPersistentName(p) == srcFieldInfo.Name).GetSetMethod(true);
                    var converterGenerator = _relationInfoResolver.TypeConvertorGenerator.GenerateConversion(willLoad, setterMethod.GetParameters()[0].ParameterType);
                    if (converterGenerator == null) continue;
                    converterGenerator = _relationInfoResolver.TypeConvertorGenerator.GenerateConversion(willLoad, setterMethod.GetParameters()[0].ParameterType);
                    if (!iFieldHandlerWithInit.NeedInit()) continue;
                    ilGenerator.Ldloc(0);
                    iFieldHandlerWithInit.Init(ilGenerator, readerOrCtx);
                    converterGenerator(ilGenerator);
                    ilGenerator.Call(setterMethod);
                }
            }
            ilGenerator.Ret();
            var initializer = method.Create();
            Interlocked.CompareExchange(ref _initializer, initializer, null);
        }

        internal Action<IInternalObjectDBTransaction, AbstractBufferedWriter, object> ValueSaver
        {
            get
            {
                if (_valueSaver == null)
                {
                    var saver = CreateSaver(ClientRelationVersionInfo.GetValueFields(), $"RelationValueSaver_{Name}");
                    Interlocked.CompareExchange(ref _valueSaver, saver, null);
                }
                return _valueSaver;
            }
        }

        internal Action<IInternalObjectDBTransaction, AbstractBufferedWriter, object, object> PrimaryKeysSaver
        {
            get
            {
                if (_primaryKeysSaver == null)
                {
                    var saver = CreateSaverWithApartFields(ClientRelationVersionInfo.GetPrimaryKeyFields(), $"RelationKeySaver_{Name}");
                    Interlocked.CompareExchange(ref _primaryKeysSaver, saver, null);
                }
                return _primaryKeysSaver;
            }
        }

        void CreateSaverIl(IILGen ilGen, IEnumerable<TableFieldInfo> fields,
                           Action<IILGen> pushInstance, Action<IILGen> pushRelationIface,
                           Action<IILGen> pushWriter, Action<IILGen> pushTransaction)
        {
            var anyNeedsCtx = fields.Any(tfi => tfi.Handler.NeedsCtx());
            IILLocal writerCtxLocal = null;
            if (anyNeedsCtx)
            {
                writerCtxLocal = ilGen.DeclareLocal(typeof(IWriterCtx));
                ilGen
                    .Do(pushTransaction)
                    .Do(pushWriter)
<<<<<<< HEAD
                    .LdcI4(1)
                    .Callvirt(() => default(IInternalObjectDBTransaction).GetWriterCtx(null, true))
=======
                    .Newobj(() => new DBWriterCtx(null, null))
>>>>>>> 79f8d2b7
                    .Stloc(writerCtxLocal);
            }
            var props = ClientType.GetProperties(BindingFlags.Public | BindingFlags.NonPublic | BindingFlags.Instance);
            foreach (var field in fields)
            {
                var getter = props.First(p => GetPersistentName(p) == field.Name).GetGetMethod(true);
                Action<IILGen> writerOrCtx;
                var handler = field.Handler.SpecializeSaveForType(getter.ReturnType);
                if (handler.NeedsCtx())
                    writerOrCtx = il => il.Ldloc(writerCtxLocal);
                else
                    writerOrCtx = pushWriter;
                MethodInfo apartFieldGetter = null;
                if (pushRelationIface != null)
                    ApartFields.TryGetValue(field.Name, out apartFieldGetter);
                handler.Save(ilGen, writerOrCtx, il =>
                {
                    if (apartFieldGetter != null)
                    {
                        il.Do(pushRelationIface);
                        getter = apartFieldGetter;
                    }
                    else
                    {
                        il.Do(pushInstance);
                    }
                    il.Callvirt(getter);
                    _relationInfoResolver.TypeConvertorGenerator.GenerateConversion(getter.ReturnType,
                                                                                    handler.HandledType())(il);
                });
            }
        }

        void StoreNthArgumentOfTypeIntoLoc(IILGen il, ushort argIdx, Type type, ushort locIdx)
        {
            il
               .Ldarg(argIdx)
               .Castclass(type)
               .Stloc(locIdx);
        }

        Action<IInternalObjectDBTransaction, AbstractBufferedWriter, object, object> CreateSaverWithApartFields(
            IEnumerable<TableFieldInfo> fields, string saverName)
        {
            var method = ILBuilder.Instance.NewMethod<
                Action<IInternalObjectDBTransaction, AbstractBufferedWriter, object, object>>(saverName);
            var ilGenerator = method.Generator;
            ilGenerator.DeclareLocal(ClientType);
            StoreNthArgumentOfTypeIntoLoc(ilGenerator, 2, ClientType, 0);
            var hasApartFields = ApartFields.Any();
            if (hasApartFields)
            {
                ilGenerator.DeclareLocal(_interfaceType);
                StoreNthArgumentOfTypeIntoLoc(ilGenerator, 3, _interfaceType, 1);
            }
            CreateSaverIl(ilGenerator, fields,
                          il => il.Ldloc(0), hasApartFields ? il => il.Ldloc(1) : (Action<IILGen>)null,
                          il => il.Ldarg(1), il => il.Ldarg(0));
            ilGenerator
                .Ret();
            return method.Create();
        }

        Action<IInternalObjectDBTransaction, AbstractBufferedWriter, object> CreateSaver(
            IReadOnlyCollection<TableFieldInfo> fields, string saverName)
        {
            var method =
                ILBuilder.Instance.NewMethod<Action<IInternalObjectDBTransaction, AbstractBufferedWriter, object>>(
                    saverName);
            var ilGenerator = method.Generator;
            ilGenerator.DeclareLocal(ClientType);
            StoreNthArgumentOfTypeIntoLoc(ilGenerator, 2, ClientType, 0);
            CreateSaverIl(ilGenerator, fields,
                          il => il.Ldloc(0), null, il => il.Ldarg(1), il => il.Ldarg(0));
            ilGenerator
                .Ret();
            return method.Create();
        }

        RelationVersionInfo CreateVersionInfoByReflection()
        {
            var props = _clientType.GetProperties(BindingFlags.Public | BindingFlags.NonPublic | BindingFlags.Instance);
            var primaryKeys = new Dictionary<uint, TableFieldInfo>(1); //PK order->fieldInfo
            var secondaryKeyFields = new List<TableFieldInfo>();
            var secondaryKeys = new List<Tuple<int, IList<SecondaryKeyAttribute>>>(); //positive: sec key field idx, negative: pk order, attrs

            var fields = new List<TableFieldInfo>(props.Length);
            foreach (var pi in props)
            {
                if (pi.GetCustomAttributes(typeof(NotStoredAttribute), true).Length != 0) continue;
                if (pi.GetIndexParameters().Length != 0) continue;
                var pks = pi.GetCustomAttributes(typeof(PrimaryKeyAttribute), true);
                PrimaryKeyAttribute actualPKAttribute = null;
                if (pks.Length != 0)
                {
                    actualPKAttribute = (PrimaryKeyAttribute)pks[0];
                    var fieldInfo = TableFieldInfo.Build(Name, pi, _relationInfoResolver.FieldHandlerFactory,
                        FieldHandlerOptions.Orderable);
                    if (fieldInfo.Handler.NeedsCtx())
                        throw new BTDBException($"Unsupported key field {fieldInfo.Name} type.");
                    primaryKeys.Add(actualPKAttribute.Order, fieldInfo);
                }
                var sks = pi.GetCustomAttributes(typeof(SecondaryKeyAttribute), true);
                var id = (int)(-actualPKAttribute?.Order ?? secondaryKeyFields.Count);
                List<SecondaryKeyAttribute> currentList = null;
                for (var i = 0; i < sks.Length; i++)
                {
                    if (i == 0)
                    {
                        currentList = new List<SecondaryKeyAttribute>(sks.Length);
                        secondaryKeys.Add(new Tuple<int, IList<SecondaryKeyAttribute>>(id, currentList));
                        if (actualPKAttribute == null)
                            secondaryKeyFields.Add(TableFieldInfo.Build(Name, pi, _relationInfoResolver.FieldHandlerFactory, FieldHandlerOptions.Orderable));
                    }
                    var key = (SecondaryKeyAttribute)sks[i];
                    if (key.Name == "Id")
                        throw new BTDBException("'Id' is invalid name for secondary key, it is reserved for primary key identification.");
                    currentList.Add(key);
                }
                if (actualPKAttribute == null)
                    fields.Add(TableFieldInfo.Build(Name, pi, _relationInfoResolver.FieldHandlerFactory, FieldHandlerOptions.None));
            }
            var prevVersion = LastPersistedVersion > 0 ? _relationVersions[LastPersistedVersion] : null;
            return new RelationVersionInfo(primaryKeys, secondaryKeys, secondaryKeyFields.ToArray(), fields.ToArray(), prevVersion);
        }

        static IDictionary<string, MethodInfo> FindApartFields(Type interfaceType, RelationVersionInfo versionInfo)
        {
            var result = new Dictionary<string, MethodInfo>();
            var pks = versionInfo.GetPrimaryKeyFields().ToDictionary(tfi => tfi.Name, tfi => tfi);
            var methods = interfaceType.GetMethods();
            for (var i = 0; i < methods.Length; i++)
            {
                var method = methods[i];
                if (!method.Name.StartsWith("get_"))
                    continue;
                var name = method.Name.Substring(4);
                TableFieldInfo tfi;
                if (!pks.TryGetValue(name, out tfi))
                    throw new BTDBException($"Property {name} is not part of primary key.");
                if (method.ReturnType != tfi.Handler.HandledType())
                    throw new BTDBException($"Property {name} has different return type then member of primary key with the same name.");
                result.Add(name, method);
            }
            return result;
        }

        internal Action<IInternalObjectDBTransaction, AbstractBufferedReader, object> GetPrimaryKeysLoader(uint version)
        {
            return _primaryKeysLoaders.GetOrAdd(version, ver => CreateLoader(ver, _relationVersions[version].GetPrimaryKeyFields(), $"RelationKeyLoader_{Name}_{ver}"));
        }

        internal Action<IInternalObjectDBTransaction, AbstractBufferedReader, object> GetValueLoader(uint version)
        {
            return _valueLoaders.GetOrAdd(version, ver => CreateLoader(ver, _relationVersions[version].GetValueFields(), $"RelationValueLoader_{Name}_{ver}"));
        }

        internal Action<IInternalObjectDBTransaction, AbstractBufferedReader, IList<ulong>, IList<ulong>> GetIDictFinder(uint version)
        {
            return _valueIDictFinders.GetOrAdd(version, ver => CreateIDictFinder(version));
        }

        internal Action<IInternalObjectDBTransaction, AbstractBufferedWriter, object, object> GetSecondaryKeysKeySaver
            (uint secondaryKeyIndex, string name)
        {
            return _secondaryKeysSavers.GetOrAdd(secondaryKeyIndex,
                idx => CreateSaverWithApartFields(ClientRelationVersionInfo.GetSecondaryKeyFields(secondaryKeyIndex),
                    $"Relation_{Name}_SK_{name}_KeySaver"));
        }

        internal Action<IInternalObjectDBTransaction, AbstractBufferedWriter, object, object> GetSecondaryKeysValueSaver
            (uint secondaryKeyIndex, string name)
        {
            return _secondaryKeysValueSavers.GetOrAdd(secondaryKeyIndex,
                idx => CreateSaverWithApartFields(ClientRelationVersionInfo.GetSecondaryKeyValueKeys(secondaryKeyIndex),
                    $"Relation_{Name}_SK_{name}_ValueSaver"));
        }

        //takes secondaryKey key & value bytes and restores primary key bytes
        public Action<byte[], byte[], AbstractBufferedWriter> GetSKKeyValuetoPKMerger
            (uint secondaryKeyIndex, uint paramFieldCountInFirstBuffer)
        {
            var h = 10000ul * secondaryKeyIndex + paramFieldCountInFirstBuffer;
            return _secondaryKeyValuetoPKLoader.GetOrAdd(h,
                idx => CreatePrimaryKeyFromSKDataMerger(secondaryKeyIndex, paramFieldCountInFirstBuffer,
                        $"Relation_SK_to_PK_{ClientRelationVersionInfo.SecondaryKeys[secondaryKeyIndex].Name}_p{paramFieldCountInFirstBuffer}"));
        }

        Action<byte[], byte[], AbstractBufferedWriter> CreatePrimaryKeyFromSKDataMerger(uint secondaryKeyIndex,
                                                          uint paramFieldCountInFirstBuffer, string mergerName)
        {
            var method = ILBuilder.Instance.NewMethod<Action<byte[], byte[], AbstractBufferedWriter>>(mergerName);
            var ilGenerator = method.Generator;

            Action<IILGen> pushWriter = il => il.Ldarg(2);
            var skFields = ClientRelationVersionInfo.SecondaryKeys[secondaryKeyIndex].Fields;

            var readerLoc = ilGenerator.DeclareLocal(typeof(ByteArrayReader));
            var positionLoc = ilGenerator.DeclareLocal(typeof(ulong)); //stored position
            var memoPositionLoc = ilGenerator.DeclareLocal(typeof(IMemorizedPosition));

            //ilGenerator.LdcI4(0).Stloc(readerLoc);
            Action<IILGen> pushReader = il => il.Ldloc(readerLoc);

            if (paramFieldCountInFirstBuffer > 0)
            {
                ilGenerator
                    .Ldarg(0)
                    .Newobj(() => new ByteArrayReader(null))
                    .Stloc(readerLoc);
                ilGenerator
                    //skip all relations
                    .Do(pushReader)
                    .LdcI4(ObjectDB.AllRelationsSKPrefix.Length)
                    .Callvirt(() => default(ByteArrayReader).SkipBlock(0))
                    //skip relation id
                    .Do(pushReader).Call(() => default(ByteArrayReader).SkipVUInt32())
                    //skip secondary key index
                    .Do(pushReader).Call(() => default(ByteArrayReader).SkipVUInt32());
            }

            var pks = ClientRelationVersionInfo.GetPrimaryKeyFields().ToList();
            int processedFieldCount = 0;
            int lastPKIndex = -1;
            foreach (var field in skFields)
            {
                if (processedFieldCount == paramFieldCountInFirstBuffer)
                {
                    ilGenerator
                        .Ldarg(1)
                        .Newobj(() => new ByteArrayReader(null))
                        .Stloc(readerLoc);
                }

                if (field.IsFromPrimaryKey)
                {
                    if (field.Index != ++lastPKIndex)
                        throw new BTDBException("Secondary key creating error.");
                    GenerateCopyFieldFromByteBufferToWriterIl(ilGenerator, pks[(int)field.Index].Handler, pushReader,
                                                              pushWriter, positionLoc, memoPositionLoc);
                }
                else
                {
                    var f = ClientRelationVersionInfo.GetSecondaryKeyField((int)field.Index);
                    f.Handler.Skip(ilGenerator, pushReader);
                }

                processedFieldCount++;
            }
            ilGenerator.Ret();
            return method.Create();
        }

        public object GetSimpleLoader(SimpleLoaderType handler)
        {
            return _simpleLoader.GetOrAdd(handler, h => CreateSimpleLoader(h));
        }

        object CreateSimpleLoader(SimpleLoaderType loaderType)
        {
            var delegateType = typeof(Func<,,>).MakeGenericType(typeof(AbstractBufferedReader), typeof(IReaderCtx), loaderType.RealType);
            var dm = ILBuilder.Instance.NewMethod(loaderType.FieldHandler.Name + "SimpleReader", delegateType);
            var ilGenerator = dm.Generator;
            Action<IILGen> pushReaderOrCtx = il => il.Ldarg((ushort)(loaderType.FieldHandler.NeedsCtx() ? 1 : 0));
            loaderType.FieldHandler.Load(ilGenerator, pushReaderOrCtx);
            ilGenerator
                .Do(_typeConvertorGenerator.GenerateConversion(loaderType.FieldHandler.HandledType(), loaderType.RealType))
                .Ret();
            return dm.Create();
        }

        void GenerateCopyFieldFromByteBufferToWriterIl(IILGen ilGenerator, IFieldHandler handler, Action<IILGen> pushReader,
                                                       Action<IILGen> pushWriter, IILLocal positionLoc, IILLocal memoPositionLoc)
        {
            ilGenerator
                .Do(pushReader)
                .Call(() => default(ByteArrayReader).MemorizeCurrentPosition())
                .Stloc(memoPositionLoc)

                .Do(pushReader)
                .Callvirt(() => default(ByteArrayReader).GetCurrentPosition())
                .Stloc(positionLoc);

            handler.Skip(ilGenerator, pushReader);

            ilGenerator
                .Do(pushWriter) //[W]
                .Do(pushReader) //[W,VR]
                .Dup() //[W, VR, VR]
                .Callvirt(() => default(ByteArrayReader).GetCurrentPosition()) //[W, VR, posNew];
                .Ldloc(positionLoc) //[W, VR, posNew, posOld]
                .Sub() //[W, VR, readLen]
                .ConvI4() //[W, VR, readLen(i)]
                .Ldloc(memoPositionLoc) //[W, VR, readLen, Memorize]
                .Callvirt(() => default(IMemorizedPosition).Restore()) //[W, VR, readLen]
                .Call(() => default(ByteArrayReader).ReadByteArrayRaw(0)) //[W, byte[]]
                .Call(() => default(AbstractBufferedWriter).WriteByteArrayRaw(null)); //[]
        }

        Action<IInternalObjectDBTransaction, AbstractBufferedReader, object> CreateLoader(uint version, IEnumerable<TableFieldInfo> fields, string loaderName)
        {
            var method = ILBuilder.Instance.NewMethod<Action<IInternalObjectDBTransaction, AbstractBufferedReader, object>>(loaderName);
            var ilGenerator = method.Generator;
            ilGenerator.DeclareLocal(ClientType);
            ilGenerator
                .Ldarg(2)
                .Castclass(ClientType)
                .Stloc(0);
            var relationVersionInfo = _relationVersions[version];
            var clientRelationVersionInfo = ClientRelationVersionInfo;
            var anyNeedsCtx = relationVersionInfo.NeedsCtx() || clientRelationVersionInfo.NeedsCtx();
            if (anyNeedsCtx)
            {
                ilGenerator.DeclareLocal(typeof(IReaderCtx));
                ilGenerator
                    .Ldarg(0)
                    .Ldarg(1)
                    .Callvirt(()=>default(IInternalObjectDBTransaction).GetReaderCtx(null))
                    .Stloc(1);
            }
            var props = _clientType.GetProperties(BindingFlags.Public | BindingFlags.NonPublic | BindingFlags.Instance);
            foreach (var srcFieldInfo in fields)
            {
                Action<IILGen> readerOrCtx;
                if (srcFieldInfo.Handler.NeedsCtx())
                    readerOrCtx = il => il.Ldloc(1);
                else
                    readerOrCtx = il => il.Ldarg(1);
                var destFieldInfo = clientRelationVersionInfo[srcFieldInfo.Name];
                if (destFieldInfo != null)
                {
                    var fieldInfo = props.First(p => GetPersistentName(p) == destFieldInfo.Name).GetSetMethod(true);
                    var fieldType = fieldInfo.GetParameters()[0].ParameterType;
                    var specializedSrcHandler = srcFieldInfo.Handler.SpecializeLoadForType(fieldType, destFieldInfo.Handler);
                    var willLoad = specializedSrcHandler.HandledType();
                    var converterGenerator = _relationInfoResolver.TypeConvertorGenerator.GenerateConversion(willLoad, fieldType);
                    if (converterGenerator != null)
                    {
                        ilGenerator.Ldloc(0);
                        specializedSrcHandler.Load(ilGenerator, readerOrCtx);
                        converterGenerator(ilGenerator);
                        ilGenerator.Call(fieldInfo);
                        continue;
                    }
                }
                srcFieldInfo.Handler.Skip(ilGenerator, readerOrCtx);
            }
            if (ClientTypeVersion != version)
            {
                foreach (var srcFieldInfo in clientRelationVersionInfo.GetValueFields())
                {
                    var iFieldHandlerWithInit = srcFieldInfo.Handler as IFieldHandlerWithInit;
                    if (iFieldHandlerWithInit == null) continue;
                    if (relationVersionInfo[srcFieldInfo.Name] != null) continue;
                    Action<IILGen> readerOrCtx;
                    if (srcFieldInfo.Handler.NeedsCtx())
                        readerOrCtx = il => il.Ldloc(1);
                    else
                        readerOrCtx = il => il.Ldnull();
                    var specializedSrcHandler = srcFieldInfo.Handler;
                    var willLoad = specializedSrcHandler.HandledType();
                    var setterMethod = props.First(p => GetPersistentName(p) == srcFieldInfo.Name).GetSetMethod(true);
                    var converterGenerator = _relationInfoResolver.TypeConvertorGenerator.GenerateConversion(willLoad, setterMethod.GetParameters()[0].ParameterType);
                    if (converterGenerator == null) continue;
                    if (!iFieldHandlerWithInit.NeedInit()) continue;
                    ilGenerator.Ldloc(0);
                    iFieldHandlerWithInit.Init(ilGenerator, readerOrCtx);
                    converterGenerator(ilGenerator);
                    ilGenerator.Call(setterMethod);
                }
            }
            ilGenerator.Ret();
            return method.Create();
        }

        static string GetPersistentName(PropertyInfo p)
        {
            var a = p.GetCustomAttribute<PersistedNameAttribute>();
            return a != null ? a.Name : p.Name;
        }

        public object CreateInstance(IInternalObjectDBTransaction tr, ByteBuffer keyBytes, ByteBuffer valueBytes,
                                     bool keyContainsRelationIndex = true)
        {
            var obj = Creator(tr);
            Initializer(tr, obj); // <= IS THIS REALLY NEEDED? loader should initialize all fields
            var keyReader = new ByteBufferReader(keyBytes);
            if (keyContainsRelationIndex)
                keyReader.SkipVUInt32(); //index Relation
            var backup = tr.ExtractReaderCtx();
            tr.InjectReaderCtx(null);
            GetPrimaryKeysLoader(ClientTypeVersion)(tr, keyReader, obj);
            tr.InjectReaderCtx(null);
            var valueReader = new ByteBufferReader(valueBytes);
            var version = valueReader.ReadVUInt32();
            GetValueLoader(version)(tr, valueReader, obj);
            tr.InjectReaderCtx(backup);
            return obj;
        }

        public void FreeContent(IInternalObjectDBTransaction tr, ByteBuffer valueBytes)
        {
            FreeContentOldDict.Clear();
            FreeContentOldOid.Clear();

            FindUsedObjectsToFree(tr, valueBytes, FreeContentOldDict, FreeContentOldOid);

            foreach (var dictId in FreeContentOldDict)
            {
                FreeIDictionary(tr, dictId);
            }

            foreach (var oid in FreeContentOldOid)
            {
                FreeObject(tr, oid);
            }
        }

        internal static void FreeIDictionary(IInternalObjectDBTransaction tr, ulong dictId)
        {
            var o = ObjectDB.AllDictionariesPrefix.Length;
            var prefix = new byte[o + PackUnpack.LengthVUInt(dictId)];
            Array.Copy(ObjectDB.AllDictionariesPrefix, prefix, o);
            PackUnpack.PackVUInt(prefix, ref o, dictId);
            tr.TransactionProtector.Start();
            tr.KeyValueDBTransaction.SetKeyPrefixUnsafe(prefix);
            tr.KeyValueDBTransaction.EraseAll();
        }

        internal static void FreeObject(IInternalObjectDBTransaction tr, ulong oid)
        {
            var o = ObjectDB.AllDictionariesPrefix.Length;
            var prefix = new byte[o + PackUnpack.LengthVUInt(oid)];
            Array.Copy(ObjectDB.AllObjectsPrefix, prefix, o);
            PackUnpack.PackVUInt(prefix, ref o, oid);
            tr.TransactionProtector.Start();
            tr.KeyValueDBTransaction.SetKeyPrefixUnsafe(prefix);
            tr.KeyValueDBTransaction.EraseAll();
        }

        public void FindUsedObjectsToFree(IInternalObjectDBTransaction tr, ByteBuffer valueBytes, IList<ulong> dictionaries, IList<ulong> oids)
        {
            var valueReader = new ByteArrayReader(valueBytes.ToByteArray());
            var version = valueReader.ReadVUInt32();

            GetIDictFinder(version)(tr, valueReader, dictionaries, oids);
        }

        Action<IInternalObjectDBTransaction, AbstractBufferedReader, IList<ulong>, IList<ulong>> CreateIDictFinder(uint version)
        {
            var method = ILBuilder.Instance
                .NewMethod<Action<IInternalObjectDBTransaction, AbstractBufferedReader, IList<ulong>, IList<ulong>>>(
                    $"Relation{Name}_IDictFinder");
            var ilGenerator = method.Generator;

            var relationVersionInfo = _relationVersions[version];
            var needGenerateFreeFor = 0;
            var fakeMethod = ILBuilder.Instance.NewMethod<Action>("Relation_fake");
            var fakeGenerator = fakeMethod.Generator;
            var valueFields = relationVersionInfo.GetValueFields().ToArray();
            for (int i = 0; i < valueFields.Length; i++)
            {
                var needsFreeContent = valueFields[i].Handler.FreeContent(fakeGenerator, _ => { });
                if (needsFreeContent)
                    needGenerateFreeFor = i + 1;
            }
            if (needGenerateFreeFor == 0)
            {
                ilGenerator.Ret();
                return method.Create();
            }
            var anyNeedsCtx = relationVersionInfo.GetValueFields().Any(f => f.Handler.NeedsCtx());
            if (anyNeedsCtx)
            {
                ilGenerator.DeclareLocal(typeof(IReaderCtx)); //loc 0
                ilGenerator
                    .Ldarg(0)
                    .Ldarg(1)
                    .Ldarg(2)
                    .Ldarg(3)
                    .Newobj(() => new DBReaderWithFreeInfoCtx(null, null, null, null))
                    .Stloc(0);
            }
            for (int i = 0; i < needGenerateFreeFor; i++)
            {
                Action<IILGen> readerOrCtx;
                if (valueFields[i].Handler.NeedsCtx())
                    readerOrCtx = il => il.Ldloc(0);
                else
                    readerOrCtx = il => il.Ldarg(1);
                valueFields[i].Handler.FreeContent(ilGenerator, readerOrCtx);
            }
            ilGenerator.Ret();
            return method.Create();
        }

        void SaveKeyFieldFromArgument(IILGen ilGenerator, TableFieldInfo field, ushort parameterId, IILLocal writerLoc)
        {
            field.Handler.Save(ilGenerator,
                il => il.Ldloc(writerLoc),
                il => il.Ldarg(parameterId));
        }

        void SaveKeyFieldFromApartField(IILGen ilGenerator, TableFieldInfo field, FieldBuilder backingField, IILLocal writerLoc)
        {
            field.Handler.Save(ilGenerator,
                il => il.Ldloc(writerLoc),
                il => il.Ldarg(0).Ldfld(backingField));
        }

        void WriteIdIl(IILGen ilGenerator, Action<IILGen> pushWriter, int id)
        {
            ilGenerator
                .Do(pushWriter)
                .LdcI4(id)
                .Call(() => default(AbstractBufferedWriter).WriteVUInt32(0));
        }

        void WriteShortPrefixIl(IILGen ilGenerator, Action<IILGen> pushWriter, byte[] prefix)
        {
            foreach (byte b in prefix)
                ilGenerator
                    .Do(pushWriter)
                    .LdcI4(b)
                    .Call(() => default(AbstractBufferedWriter).WriteUInt8(0));
        }

        internal void SaveKeyBytesAndCallMethod(IILGen ilGenerator, Type relationDBManipulatorType, string methodName,
            ParameterInfo[] methodParameters, Type methodReturnType,
            IDictionary<string, FieldBuilder> apartFields)
        {
            var writerLoc = ilGenerator.DeclareLocal(typeof(AbstractBufferedWriter));
            ilGenerator.Newobj(() => new ByteBufferWriter());
            ilGenerator.Stloc(writerLoc);
            Action<IILGen> pushWriter = il => il.Ldloc(writerLoc);

            //arg0 = this = manipulator
            if (methodName.StartsWith("RemoveById") || methodName.StartsWith("FindById"))
            {
                //ByteBufferWriter.WriteVUInt32(RelationInfo.Id);
                WriteIdIl(ilGenerator, pushWriter, (int)Id);
                var primaryKeyFields = ClientRelationVersionInfo.GetPrimaryKeyFields();

                var idx = SaveMethodParameters(ilGenerator, methodName, methodParameters, methodParameters.Length,
                    apartFields, primaryKeyFields, writerLoc);
                if (idx != methodParameters.Length)
                    throw new BTDBException($"Number of parameters in {methodName} does not match primary key count {primaryKeyFields.Count}.");

                //call manipulator.RemoveById/FindById(tr, byteBuffer)
                ilGenerator
                    .Ldarg(0); //manipulator
                //call byteBuffer.data
                var dataGetter = typeof(ByteBufferWriter).GetProperty("Data").GetGetMethod(true);
                ilGenerator.Ldloc(writerLoc).Callvirt(dataGetter);
                ilGenerator.LdcI4(ShouldThrowWhenKeyNotFound(methodName, methodReturnType) ? 1 : 0);
                ilGenerator.Callvirt(relationDBManipulatorType.GetMethod(WhichMethodToCall(methodName)));
                if (methodReturnType == typeof(void))
                    ilGenerator.Pop();
            }
            else if (methodName.StartsWith("FindBy"))
            {
                bool allowDefault = false;
                var skName = methodName.Substring(6);
                if (skName.EndsWith("OrDefault"))
                {
                    skName = skName.Substring(0, skName.Length - 9);
                    allowDefault = true;
                }

                WriteShortPrefixIl(ilGenerator, pushWriter, ObjectDB.AllRelationsSKPrefix);
                var skIndex = ClientRelationVersionInfo.GetSecondaryKeyIndex(skName);
                //ByteBuffered.WriteVUInt32(RelationInfo.Id);
                WriteIdIl(ilGenerator, pushWriter, (int)Id);
                //ByteBuffered.WriteVUInt32(skIndex);
                WriteIdIl(ilGenerator, pushWriter, (int)skIndex);

                var secondaryKeyFields = ClientRelationVersionInfo.GetSecondaryKeyFields(skIndex);
                SaveMethodParameters(ilGenerator, methodName, methodParameters, methodParameters.Length,
                    apartFields, secondaryKeyFields, writerLoc);

                //call public T FindBySecondaryKeyOrDefault(uint secondaryKeyIndex, ByteBuffer secKeyBytes, bool throwWhenNotFound)
                ilGenerator.Ldarg(0); //manipulator
                ilGenerator.LdcI4((int)skIndex);
                ilGenerator.LdcI4(methodParameters.Length);
                //call byteBuffer.data
                var dataGetter = typeof(ByteBufferWriter).GetProperty("Data").GetGetMethod(true);
                ilGenerator.Ldloc(writerLoc).Callvirt(dataGetter);
                if (methodReturnType.IsGenericType && methodReturnType.GetGenericTypeDefinition() == typeof(IEnumerator<>) &&
                              methodReturnType.GetGenericArguments()[0] == ClientType)
                {
                    ilGenerator.Callvirt(relationDBManipulatorType.GetMethod("FindBySecondaryKey"));
                }
                else
                {
                    ilGenerator.LdcI4(allowDefault ? 0 : 1); //? should throw
                    ilGenerator.Callvirt(relationDBManipulatorType.GetMethod("FindBySecondaryKeyOrDefault"));
                }
            }
            else if (methodName == "ListById")
            {
                WriteShortPrefixIl(ilGenerator, pushWriter, ObjectDB.AllRelationsPKPrefix);

                //ByteBufferWriter.WriteVUInt32(RelationInfo.Id);
                WriteIdIl(ilGenerator, pushWriter, (int)Id);
                var primaryKeyFields = ClientRelationVersionInfo.GetPrimaryKeyFields();

                var paramsCount = SaveMethodParameters(ilGenerator, methodName, methodParameters, methodParameters.Length,
                    apartFields, primaryKeyFields, writerLoc);

                //call manipulator.GetEnumerator(tr, byteBuffer)
                ilGenerator
                    .Ldarg(0); //manipulator
                //call byteBuffer.data
                var dataGetter = typeof(ByteBufferWriter).GetProperty("Data").GetGetMethod(true);
                ilGenerator.Ldloc(writerLoc).Callvirt(dataGetter);
                ilGenerator.LdcI4(paramsCount + apartFields.Count);
                ilGenerator.Callvirt(relationDBManipulatorType.GetMethod(methodName));
            }
            else
            {
                throw new NotSupportedException();
            }
        }

        ushort SaveMethodParameters(IILGen ilGenerator, string methodName,
                                    ParameterInfo[] methodParameters, int paramCount,
                                    IDictionary<string, FieldBuilder> apartFields,
                                    IEnumerable<TableFieldInfo> fields, IILLocal writerLoc)
        {
            ushort idx = 0;
            foreach (var field in fields)
            {
                FieldBuilder backingField;
                if (apartFields.TryGetValue(field.Name, out backingField))
                {
                    SaveKeyFieldFromApartField(ilGenerator, field, backingField, writerLoc);
                    continue;
                }
                if (idx == paramCount)
                {
                    break;
                }
                var par = methodParameters[idx++];
                if (string.Compare(field.Name, par.Name.ToLower(), StringComparison.OrdinalIgnoreCase) != 0)
                {
                    throw new BTDBException($"Parameter and key mismatch in {methodName}, {field.Name}!={par.Name}.");
                }
                SaveKeyFieldFromArgument(ilGenerator, field, idx, writerLoc);
            }
            return idx;
        }

        string WhichMethodToCall(string methodName)
        {
            if (methodName.StartsWith("FindById"))
                return "FindByIdOrDefault";
            return methodName;
        }

        bool ShouldThrowWhenKeyNotFound(string methodName, Type methodReturnType)
        {
            if (methodName.StartsWith("RemoveBy"))
                return methodReturnType == typeof(void);
            if (methodName.StartsWith("FindByIdOrDefault"))
                return false;
            return true;
        }

        internal void FillBufferWhenNotIgnoredKeyPropositionIl(ushort advEnumParamOrder, TableFieldInfo field, IILLocal emptyBufferLoc,
                                                               FieldInfo instField, IILGen ilGenerator)
        {
            //stack contains KeyProposition
            var ignoreLabel = ilGenerator.DefineLabel(instField + "_ignore");
            var doneLabel = ilGenerator.DefineLabel(instField + "_done");
            var writerLoc = ilGenerator.DeclareLocal(typeof(AbstractBufferedWriter));
            ilGenerator
                .Dup()
                .LdcI4((int)KeyProposition.Ignored)
                .BeqS(ignoreLabel)
                .Newobj(() => new ByteBufferWriter())
                .Stloc(writerLoc);
            field.Handler.Save(ilGenerator,
                il => il.Ldloc(writerLoc),
                il => il.Ldarg(advEnumParamOrder).Ldfld(instField));
            var dataGetter = typeof(ByteBufferWriter).GetProperty("Data").GetGetMethod(true);
            ilGenerator.Ldloc(writerLoc).Callvirt(dataGetter);
            ilGenerator
                .Br(doneLabel)
                .Mark(ignoreLabel)
                .Ldloc(emptyBufferLoc)
                .Mark(doneLabel);
        }

        public void SaveListPrefixBytes(uint secondaryKeyIndex, IILGen ilGenerator, string methodName, ParameterInfo[] methodParameters,
            IDictionary<string, FieldBuilder> apartFields)
        {
            var writerLoc = ilGenerator.DeclareLocal(typeof(ByteBufferWriter));
            ilGenerator
                .Newobj(() => new ByteBufferWriter())
                .Stloc(writerLoc);

            Action<IILGen> pushWriter = il => il.Ldloc(writerLoc);

            WriteShortPrefixIl(ilGenerator, pushWriter, ObjectDB.AllRelationsSKPrefix);
            //ByteBuffered.WriteVUInt32(RelationInfo.Id);
            WriteIdIl(ilGenerator, pushWriter, (int)Id);
            //ByteBuffered.WriteVUInt32(skIndex);
            WriteIdIl(ilGenerator, pushWriter, (int)secondaryKeyIndex);

            var secondaryKeyFields = ClientRelationVersionInfo.GetSecondaryKeyFields(secondaryKeyIndex);
            var paramCount = methodParameters.Length - 1; //last param is key proposition
            SaveMethodParameters(ilGenerator, methodName, methodParameters, paramCount, apartFields,
                secondaryKeyFields, writerLoc);

            var dataGetter = typeof(ByteBufferWriter).GetProperty("Data").GetGetMethod(true);
            ilGenerator.Ldloc(writerLoc).Callvirt(dataGetter);
        }

        public void SavePKListPrefixBytes(IILGen ilGenerator, string methodName, ParameterInfo[] methodParameters,
                                         IDictionary<string, FieldBuilder> apartFields)
        {
            var writerLoc = ilGenerator.DeclareLocal(typeof(ByteBufferWriter));
            ilGenerator
                .Newobj(() => new ByteBufferWriter())
                .Stloc(writerLoc);

            Action<IILGen> pushWriter = il => il.Ldloc(writerLoc);

            WriteShortPrefixIl(ilGenerator, pushWriter, ObjectDB.AllRelationsPKPrefix);
            //ByteBuffered.WriteVUInt32(RelationInfo.Id);
            WriteIdIl(ilGenerator, pushWriter, (int)Id);

            var keyFields = ClientRelationVersionInfo.GetPrimaryKeyFields();
            var paramCount = methodParameters.Length - 1; //last param is key proposition
            SaveMethodParameters(ilGenerator, methodName, methodParameters, paramCount, apartFields,
                keyFields, writerLoc);

            var dataGetter = typeof(ByteBufferWriter).GetProperty("Data").GetGetMethod(true);
            ilGenerator.Ldloc(writerLoc).Callvirt(dataGetter);
        }

        public int ModificationCounter => _modificationCounter;

        public void MarkModification()
        {
            _modificationCounter++;
        }

        public void CheckModifiedDuringEnum(int prevModification)
        {
            if (prevModification != _modificationCounter)
                throw new InvalidOperationException("Relation modified during iteration.");
        }
    }

    public class DBReaderWithFreeInfoCtx : DBReaderCtx
    {
        readonly IList<ulong> _freeDictionaries;
        readonly IList<ulong> _freeOids;

        public DBReaderWithFreeInfoCtx(IInternalObjectDBTransaction transaction, AbstractBufferedReader reader,
                                       IList<ulong> freeDictionaries, IList<ulong> freeOids)
            : base(transaction, reader)
        {
            _freeDictionaries = freeDictionaries;
            _freeOids = freeOids;
        }

        public IList<ulong> DictIds => _freeDictionaries;
        public IList<ulong> Oids => _freeOids;

        public override void RegisterDict(ulong dictId)
        {
            _freeDictionaries.Add(dictId);
        }

        public override void RegisterOid(ulong oid)
        {
            _freeOids.Add(oid);
        }

        public override void FreeContentInNativeObject()
        {
            var oid = _reader.ReadVInt64();
            if (oid == 0)
            {
            }
            else if (oid <= int.MinValue || oid > 0)
            {
                RegisterOid((ulong)oid);
                _transaction.TransactionProtector.Start();
                _transaction.KeyValueDBTransaction.SetKeyPrefix(ObjectDB.AllObjectsPrefix);
                if (!_transaction.KeyValueDBTransaction.FindExactKey(ObjectDBTransaction.BuildKeyFromOid((ulong)oid)))
                    return;
                var reader = new ByteArrayReader(_transaction.KeyValueDBTransaction.GetValueAsByteArray());
                var tableId = reader.ReadVUInt32();
                var tableInfo = ((ObjectDB)_transaction.Owner).TablesInfo.FindById(tableId);
                if (tableInfo == null)
                    return;
                var tableVersion = reader.ReadVUInt32();
                var freeContentTuple = tableInfo.GetFreeContent(tableVersion);
                if (freeContentTuple.Item1)
                {
                    freeContentTuple.Item2(_transaction, null, reader, _freeDictionaries, _freeOids);
                }
            }
            else
            {
                _transaction.FreeContentInNativeObject(this);
            }
        }

    }
}<|MERGE_RESOLUTION|>--- conflicted
+++ resolved
@@ -351,12 +351,7 @@
                 ilGen
                     .Do(pushTransaction)
                     .Do(pushWriter)
-<<<<<<< HEAD
-                    .LdcI4(1)
-                    .Callvirt(() => default(IInternalObjectDBTransaction).GetWriterCtx(null, true))
-=======
-                    .Newobj(() => new DBWriterCtx(null, null))
->>>>>>> 79f8d2b7
+                    .Callvirt(() => default(IInternalObjectDBTransaction).GetWriterCtx(null))
                     .Stloc(writerCtxLocal);
             }
             var props = ClientType.GetProperties(BindingFlags.Public | BindingFlags.NonPublic | BindingFlags.Instance);
