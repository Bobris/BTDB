using System;
using System.Collections;
using System.Collections.Concurrent;
using System.Collections.Generic;
using System.Linq;
using System.Reflection;
<<<<<<< HEAD
using System.Runtime.InteropServices;
=======
using System.Runtime.CompilerServices;
>>>>>>> c5563a0c
using System.Threading;
using BTDB.Buffer;
using BTDB.Collections;
using BTDB.FieldHandler;
using BTDB.IL;
using BTDB.KVDBLayer;
using BTDB.StreamLayer;
using Extensions = BTDB.FieldHandler.Extensions;

namespace BTDB.ODBLayer
{
    delegate void RelationLoader(IInternalObjectDBTransaction transaction, ref SpanReader reader, object value);
    delegate object RelationLoaderFunc(IInternalObjectDBTransaction transaction, ref SpanReader reader);
    delegate void RelationSaver(IInternalObjectDBTransaction transaction, ref SpanWriter writer, object value);

    public class RelationInfo
    {
        readonly uint _id;
        readonly string _name;
        readonly IRelationInfoResolver _relationInfoResolver;
        readonly Type _interfaceType;
        readonly Type _clientType;
        readonly object _defaultClientObject;

        RelationVersionInfo?[] _relationVersions = Array.Empty<RelationVersionInfo?>();
        SecondaryKeySaver _primaryKeysSaver;
        RelationSaver _valueSaver;

        internal StructList<ItemLoaderInfo> ItemLoaderInfos;

        public class ItemLoaderInfo
        {
            readonly RelationInfo _owner;
            readonly Type _itemType;

            public ItemLoaderInfo(RelationInfo owner, Type itemType)
            {
                _owner = owner;
                _itemType = itemType;
                _valueLoaders = new RelationLoader?[_owner._relationVersions.Length];
                _primaryKeysLoader = CreatePkLoader(itemType, _owner.ClientRelationVersionInfo.PrimaryKeyFields.Span,
                    $"RelationKeyLoader_{_owner.Name}_{itemType.ToSimpleName()}");
            }

            internal object CreateInstance(IInternalObjectDBTransaction tr, in ReadOnlySpan<byte> keyBytes, in ReadOnlySpan<byte> valueBytes)
            {
                var reader = new SpanReader(keyBytes);
                reader.SkipInt8(); // 3
                reader.SkipVUInt64(); // RelationId
                var obj = _primaryKeysLoader(tr, ref reader);
                reader = new SpanReader(valueBytes);
                var version = reader.ReadVUInt32();
                GetValueLoader(version)(tr, ref reader, obj);
                return obj;
            }

            readonly RelationLoaderFunc _primaryKeysLoader;
            readonly RelationLoader?[] _valueLoaders;

            RelationLoader GetValueLoader(uint version)
            {
                RelationLoader? res;
                do
                {
                    res = _valueLoaders[version];
                    if (res != null) return res;
                    res = CreateLoader(_itemType,
                        _owner._relationVersions[version]!.Fields.Span, $"RelationValueLoader_{_owner.Name}_{version}_{_itemType.ToSimpleName()}");
                } while (Interlocked.CompareExchange(ref _valueLoaders[version], res, null) != null);

                return res;
            }

            RelationLoaderFunc CreatePkLoader(Type instanceType, ReadOnlySpan<TableFieldInfo> fields, string loaderName)
            {
                var thatType = typeof(Func<>).MakeGenericType(instanceType);
                var method =
<<<<<<< HEAD
                    ILBuilder.Instance.NewMethod<RelationLoaderFunc>(
                        loaderName);
=======
                    ILBuilder.Instance.NewMethod(
                        loaderName, typeof(Func<IInternalObjectDBTransaction, AbstractBufferedReader, object>), typeof(Func<object>));
>>>>>>> c5563a0c
                var ilGenerator = method.Generator;
                var container = _owner._relationInfoResolver.Container;
                object that = null;
                if (container != null)
                {
                    that = container.ResolveOptional(thatType);
                }
                ilGenerator.DeclareLocal(instanceType);
                if (that == null)
                {
                    ilGenerator
                        .Newobj(instanceType.GetConstructor(Type.EmptyTypes)!)
                        .Stloc(0);
                }
                else
                {
                    ilGenerator
                        .Ldarg(0)
                        .Callvirt(thatType.GetMethod(nameof(Func<object>.Invoke))!)
                        .Stloc(0);
                }

                var loadInstructions = new StructList<(IFieldHandler, Action<IILGen>?, MethodInfo?)>();
                var props = instanceType.GetProperties(BindingFlags.Public | BindingFlags.NonPublic | BindingFlags.Instance);
                foreach (var srcFieldInfo in fields)
                {
                    var fieldInfo = props.FirstOrDefault(p => GetPersistentName(p) == srcFieldInfo.Name);
                    if (fieldInfo != null)
                    {
                        var setterMethod = fieldInfo.GetSetMethod(true);
                        var fieldType = setterMethod!.GetParameters()[0].ParameterType;
                        var specializedSrcHandler =
                            srcFieldInfo.Handler!.SpecializeLoadForType(fieldType, null);
                        var willLoad = specializedSrcHandler.HandledType();
                        var converterGenerator =
                            _owner._relationInfoResolver.TypeConvertorGenerator.GenerateConversion(willLoad, fieldType);
                        if (converterGenerator != null)
                        {
                            loadInstructions.Add((specializedSrcHandler, converterGenerator, setterMethod));
                            continue;
                        }
                    }

                    loadInstructions.Add((srcFieldInfo.Handler!, null, null));
                }

                // Remove useless skips from end
                while (loadInstructions.Count > 0 && loadInstructions.Last.Item2 == null)
                {
                    loadInstructions.RemoveAt(^1);
                }

                var anyNeedsCtx = false;
                for (var i = 0; i < loadInstructions.Count; i++)
                {
                    if (!loadInstructions[i].Item1.NeedsCtx()) continue;
                    anyNeedsCtx = true;
                    break;
                }

                if (anyNeedsCtx)
                {
                    ilGenerator.DeclareLocal(typeof(IReaderCtx));
                    ilGenerator
<<<<<<< HEAD
                        .Ldarg(0)
                        .Newobj(() => new DBReaderCtx(null))
=======
                        .Ldarg(1)
                        .Ldarg(2)
                        .Newobj(() => new DBReaderCtx(null, null))
>>>>>>> c5563a0c
                        .Stloc(1);
                }

                for (var i = 0; i < loadInstructions.Count; i++)
                {
                    ref var loadInstruction = ref loadInstructions[i];
<<<<<<< HEAD
                    var readerOrCtx = loadInstruction.Item1.NeedsCtx() ? (Action<IILGen>?)(il => il.Ldloc(1)) : null;
=======
                    Action<IILGen> readerOrCtx;
                    if (loadInstruction.Item1.NeedsCtx())
                        readerOrCtx = il => il.Ldloc(1);
                    else
                        readerOrCtx = il => il.Ldarg(2);
>>>>>>> c5563a0c
                    if (loadInstruction.Item2 != null)
                    {
                        ilGenerator.Ldloc(0);
                        loadInstruction.Item1.Load(ilGenerator, il => il.Ldarg(1), readerOrCtx);
                        loadInstruction.Item2(ilGenerator);
                        ilGenerator.Call(loadInstruction.Item3!);
                        continue;
                    }

                    loadInstruction.Item1.Skip(ilGenerator, il => il.Ldarg(1), readerOrCtx);
                }

                ilGenerator.Ldloc(0).Ret();
                return (Func<IInternalObjectDBTransaction, AbstractBufferedReader, object>)method.Create(that);
            }

            RelationLoader CreateLoader(Type instanceType,
                ReadOnlySpan<TableFieldInfo> fields, string loaderName)
            {
                var method = ILBuilder.Instance.NewMethod<RelationLoader>(loaderName);
                var ilGenerator = method.Generator;
                ilGenerator.DeclareLocal(instanceType);
                ilGenerator
                    .Ldarg(2)
                    .Castclass(instanceType)
                    .Stloc(0);

                var instanceTableFieldInfos = new StructList<TableFieldInfo>();
                var loadInstructions = new StructList<(IFieldHandler, Action<IILGen>?, MethodInfo?, bool Init)>();
                var props = instanceType.GetProperties(BindingFlags.Public | BindingFlags.NonPublic | BindingFlags.Instance);
                var persistentNameToPropertyInfo = new RefDictionary<string, PropertyInfo>();

                var publicFields = instanceType.GetFields(BindingFlags.Public | BindingFlags.Instance);
                foreach (var field in publicFields)
                {
                    if (field.GetCustomAttribute<NotStoredAttribute>(true) != null) continue;
                    throw new BTDBException($"Public field {instanceType.ToSimpleName()}.{field.Name} must have NotStoredAttribute. It is just intermittent, until they can start to be supported.");
                }

                foreach (var pi in props)
                {
                    if (pi.GetCustomAttributes(typeof(NotStoredAttribute), true).Length != 0) continue;
                    if (pi.GetIndexParameters().Length != 0) continue;
                    var tfi = TableFieldInfo.Build(_owner.Name, pi, _owner._relationInfoResolver.FieldHandlerFactory,
                        FieldHandlerOptions.None);
                    instanceTableFieldInfos.Add(tfi);
                    persistentNameToPropertyInfo.GetOrAddValueRef(tfi.Name) = pi;
                }

                foreach (var srcFieldInfo in fields)
                {
                    var fieldInfo = persistentNameToPropertyInfo.GetOrFakeValueRef(srcFieldInfo.Name);
                    if (fieldInfo != null)
                    {
                        var setterMethod = fieldInfo.GetSetMethod(true);
                        var fieldType = setterMethod!.GetParameters()[0].ParameterType;
                        var specializedSrcHandler =
                            srcFieldInfo.Handler!.SpecializeLoadForType(fieldType, null);
                        var willLoad = specializedSrcHandler.HandledType();
                        var converterGenerator =
                            _owner._relationInfoResolver.TypeConvertorGenerator.GenerateConversion(willLoad, fieldType);
                        if (converterGenerator != null)
                        {
                            for (var i = 0; i < instanceTableFieldInfos.Count; i++)
                            {
                                if (instanceTableFieldInfos[i].Name != srcFieldInfo.Name) continue;
                                instanceTableFieldInfos.RemoveAt(i);
                                break;
                            }
                            loadInstructions.Add((specializedSrcHandler, converterGenerator, setterMethod, false));
                            continue;
                        }
                    }

                    loadInstructions.Add((srcFieldInfo.Handler!, null, null, false));
                }

                // Remove useless skips from end
                while (loadInstructions.Count > 0 && loadInstructions.Last.Item2 == null)
                {
                    loadInstructions.RemoveAt(^1);
                }

                foreach (var srcFieldInfo in instanceTableFieldInfos)
                {
                    var iFieldHandlerWithInit = srcFieldInfo.Handler as IFieldHandlerWithInit;
                    if (iFieldHandlerWithInit == null) continue;
                    var specializedSrcHandler = srcFieldInfo.Handler;
                    var willLoad = specializedSrcHandler.HandledType();
                    var fieldInfo = persistentNameToPropertyInfo.GetOrFakeValueRef(srcFieldInfo.Name);
                    var setterMethod = fieldInfo.GetSetMethod(true);
                    var converterGenerator =
                        _owner._relationInfoResolver.TypeConvertorGenerator.GenerateConversion(willLoad,
                            setterMethod!.GetParameters()[0].ParameterType);
                    if (converterGenerator == null) continue;
                    if (!iFieldHandlerWithInit.NeedInit()) continue;
                    loadInstructions.Add((specializedSrcHandler, converterGenerator, setterMethod, true));
                }

                var anyNeedsCtx = false;
                for (var i = 0; i < loadInstructions.Count; i++)
                {
                    if (!loadInstructions[i].Item1.NeedsCtx()) continue;
                    anyNeedsCtx = true;
                    break;
                }

                if (anyNeedsCtx)
                {
                    ilGenerator.DeclareLocal(typeof(IReaderCtx));
                    ilGenerator
                        .Ldarg(0)
                        .Newobj(() => new DBReaderCtx(null))
                        .Stloc(1);
                }

                for (var i = 0; i < loadInstructions.Count; i++)
                {
                    ref var loadInstruction = ref loadInstructions[i];
                    var readerOrCtx = loadInstruction.Item1.NeedsCtx() ? (Action<IILGen>?)(il => il.Ldloc(1)) : null;
                    if (loadInstruction.Item2 != null)
                    {
                        ilGenerator.Ldloc(0);
                        if (loadInstruction.Init)
                        {
                            ((IFieldHandlerWithInit)loadInstruction.Item1).Init(ilGenerator, readerOrCtx);
                        }
                        else
                        {
                            loadInstruction.Item1.Load(ilGenerator, il => il.Ldarg(1), readerOrCtx);
                        }
                        loadInstruction.Item2(ilGenerator);
                        ilGenerator.Call(loadInstruction.Item3!);
                        continue;
                    }

                    loadInstruction.Item1.Skip(ilGenerator, il => il.Ldarg(1), readerOrCtx);
                }

                ilGenerator.Ret();
                return method.Create();
            }
        }

        FreeContentFun?[] _valueIDictFinders = Array.Empty<FreeContentFun?>();

        internal delegate void SecondaryKeySaver(IInternalObjectDBTransaction tr, ref SpanWriter writer, object value, object relation);

        SecondaryKeySaver[] _secondaryKeysSavers; //secondary key idx => sk key saver

        internal delegate void SecondaryKeyConvertSaver(IInternalObjectDBTransaction tr, ref SpanWriter writer,
            ref SpanReader keyReader, ref SpanReader valueReader, object emptyValue);

        readonly ConcurrentDictionary<ulong, SecondaryKeyConvertSaver> _secondaryKeysConvertSavers = new ConcurrentDictionary<ulong, SecondaryKeyConvertSaver>();

        public delegate void SecondaryKeyValueToPKLoader(ref SpanReader readerKey, ref SpanReader readerValue,
            ref SpanWriter writer);

        readonly ConcurrentDictionary<ulong, SecondaryKeyValueToPKLoader> _secondaryKeyValueToPKLoader = new ConcurrentDictionary<ulong, SecondaryKeyValueToPKLoader>();

        public readonly struct SimpleLoaderType : IEquatable<SimpleLoaderType>
        {
            public IFieldHandler FieldHandler { get; }

            public Type RealType { get; }

            public SimpleLoaderType(IFieldHandler fieldHandler, Type realType)
            {
                FieldHandler = fieldHandler;
                RealType = realType;
            }

            public bool Equals(SimpleLoaderType other)
            {
                return FieldHandler == other.FieldHandler && RealType == other.RealType;
            }
        }

        readonly
            ConcurrentDictionary<SimpleLoaderType, object> //object is of type Action<AbstractBufferedReader, IReaderCtx, (object or value type same as in conc. dic. key)>
            _simpleLoader = new ConcurrentDictionary<SimpleLoaderType, object>();

        internal readonly List<ulong> FreeContentOldDict = new List<ulong>();
        internal readonly List<ulong> FreeContentNewDict = new List<ulong>();
        internal byte[] Prefix;
        internal byte[] PrefixSecondary;

        bool? _needImplementFreeContent;
        internal byte[]? PrimeSK2Real;

        // ReSharper disable once NotNullMemberIsNotInitialized - not true
        public RelationInfo(uint id, string name, RelationBuilder builder, IInternalObjectDBTransaction tr)
        {
            _id = id;
            _name = name;
            _relationInfoResolver = builder.RelationInfoResolver;
            _interfaceType = builder.InterfaceType;
            _clientType = builder.ItemType;
            _defaultClientObject = builder.PristineItemInstance;

            CalculatePrefix();
            LoadUnresolvedVersionInfos(tr.KeyValueDBTransaction);
            ResolveVersionInfos();
            ClientRelationVersionInfo = CreateVersionInfoFromPrime(builder.ClientRelationVersionInfo);
            Extensions.RegisterFieldHandlers(ClientRelationVersionInfo.GetAllFields().ToArray().Select(a => a.Handler), tr.Owner);
            ApartFields = builder.ApartFields;
            foreach (var loadType in builder.LoadTypes)
            {
                ItemLoaderInfos.Add(new ItemLoaderInfo(this, loadType));
            }
            if (LastPersistedVersion > 0 &&
                RelationVersionInfo.Equal(_relationVersions[LastPersistedVersion]!, ClientRelationVersionInfo))
            {
                _relationVersions[LastPersistedVersion] = ClientRelationVersionInfo;
                ClientTypeVersion = LastPersistedVersion;
                CreateCreatorLoadersAndSavers();
                CheckSecondaryKeys(tr, ClientRelationVersionInfo);
            }
            else
            {
                ClientTypeVersion = LastPersistedVersion + 1;
                _relationVersions[ClientTypeVersion] = ClientRelationVersionInfo;
                var writerKey = new SpanWriter();
                writerKey.WriteByteArrayRaw(ObjectDB.RelationVersionsPrefix);
                writerKey.WriteVUInt32(_id);
                writerKey.WriteVUInt32(ClientTypeVersion);
                var writerValue = new SpanWriter();
                ClientRelationVersionInfo.Save(ref writerValue);
                tr.KeyValueDBTransaction.CreateOrUpdateKeyValue(writerKey.GetSpan(), writerValue.GetSpan());

                CreateCreatorLoadersAndSavers();
                if (LastPersistedVersion > 0)
                {
                    CheckThatPrimaryKeyHasNotChanged(tr, name, ClientRelationVersionInfo,
                        _relationVersions[LastPersistedVersion]!);
                    UpdateSecondaryKeys(tr, ClientRelationVersionInfo, _relationVersions[LastPersistedVersion]!);
                }
            }
        }

        void CheckThatPrimaryKeyHasNotChanged(IInternalObjectDBTransaction tr, string name,
            RelationVersionInfo info, RelationVersionInfo previousInfo)
        {
            var db = tr.Owner;
            var pkFields = info.PrimaryKeyFields;
            var prevPkFields = previousInfo.PrimaryKeyFields;
            if (pkFields.Length != prevPkFields.Length)
            {
                if (db.ActualOptions.SelfHealing)
                {
                    db.Logger?.ReportIncompatiblePrimaryKey(name, $"{pkFields.Length}!={prevPkFields.Length}");
                    ClearRelationData(tr, previousInfo);
                    return;
                }
                throw new BTDBException(
                    $"Change of primary key in relation '{name}' is not allowed. Field count {pkFields.Length} != {prevPkFields.Length}.");

            }
            for (var i = 0; i < pkFields.Length; i++)
            {
                if (ArePrimaryKeyFieldsCompatible(pkFields.Span[i].Handler!, prevPkFields.Span[i].Handler!)) continue;
                db.Logger?.ReportIncompatiblePrimaryKey(name, pkFields.Span[i].Name);
                if (db.ActualOptions.SelfHealing)
                {
                    ClearRelationData(tr, previousInfo);
                    return;
                }

                throw new BTDBException(
                    $"Change of primary key in relation '{name}' is not allowed. Field '{pkFields.Span[i].Name}' is not compatible.");
            }
        }

        static bool ArePrimaryKeyFieldsCompatible(IFieldHandler newHandler, IFieldHandler previousHandler)
        {
            var newHandledType = newHandler.HandledType();
            var previousHandledType = previousHandler.HandledType();
            if (newHandledType == previousHandledType)
                return true;
            if (newHandledType.IsEnum && previousHandledType.IsEnum)
            {
                var prevEnumCfg =
                    new EnumFieldHandler.EnumConfiguration(((EnumFieldHandler)previousHandler).Configuration);
                var newEnumCfg = new EnumFieldHandler.EnumConfiguration(((EnumFieldHandler)newHandler).Configuration);

                return prevEnumCfg.IsBinaryRepresentationSubsetOf(newEnumCfg);
            }

            return false;
        }

        public bool NeedImplementFreeContent()
        {
            if (!_needImplementFreeContent.HasValue)
            {
                CalcNeedImplementFreeContent();
            }

            return _needImplementFreeContent!.Value;
        }

        void CalcNeedImplementFreeContent()
        {
            for (var i = 0; i < _relationVersions.Length; i++)
            {
                if (_relationVersions[i] == null) continue;
                GetIDictFinder((uint)i);
                if (_needImplementFreeContent.HasValue)
                    return;
            }

            _needImplementFreeContent = false;
        }

        void CheckSecondaryKeys(IInternalObjectDBTransaction tr, RelationVersionInfo info)
        {
            var count = GetRelationCount(tr);
            var secKeysToAdd = new StructList<KeyValuePair<uint, SecondaryKeyInfo>>();
            foreach (var sk in info.SecondaryKeys)
            {
                if (WrongCountInSecondaryKey(tr.KeyValueDBTransaction, count, sk.Key))
                {
                    DeleteSecondaryKey(tr.KeyValueDBTransaction, sk.Key);
                    secKeysToAdd.Add(sk);
                }
            }

            if (secKeysToAdd.Count > 0)
                CalculateSecondaryKey(tr, secKeysToAdd);
        }

        long GetRelationCount(IInternalObjectDBTransaction tr)
        {
            return tr.KeyValueDBTransaction.GetKeyValueCount(Prefix);
        }

        void UpdateSecondaryKeys(IInternalObjectDBTransaction tr, RelationVersionInfo info,
            RelationVersionInfo previousInfo)
        {
            var count = GetRelationCount(tr);
            foreach (var prevIdx in previousInfo.SecondaryKeys.Keys)
            {
                if (!info.SecondaryKeys.ContainsKey(prevIdx))
                    DeleteSecondaryKey(tr.KeyValueDBTransaction, prevIdx);
            }

            var secKeysToAdd = new StructList<KeyValuePair<uint, SecondaryKeyInfo>>();
            foreach (var sk in info.SecondaryKeys)
            {
                if (!previousInfo.SecondaryKeys.ContainsKey(sk.Key))
                {
                    secKeysToAdd.Add(sk);
                }
                else if (WrongCountInSecondaryKey(tr.KeyValueDBTransaction, count, sk.Key))
                {
                    DeleteSecondaryKey(tr.KeyValueDBTransaction, sk.Key);
                    secKeysToAdd.Add(sk);
                }
            }

            if (secKeysToAdd.Count > 0)
                CalculateSecondaryKey(tr, secKeysToAdd);
        }

        bool WrongCountInSecondaryKey(IKeyValueDBTransaction tr, long count, uint index)
        {
            return count != tr.GetKeyValueCount(GetPrefixToSecondaryKey(index));
        }

        void ClearRelationData(IInternalObjectDBTransaction tr, RelationVersionInfo info)
        {
            foreach (var prevIdx in info.SecondaryKeys.Keys)
            {
                DeleteSecondaryKey(tr.KeyValueDBTransaction, prevIdx);
            }

            var writer = new SpanWriter();
            writer.WriteBlock(ObjectDB.AllRelationsPKPrefix);
            writer.WriteVUInt32(Id);

            tr.KeyValueDBTransaction.EraseAll(writer.GetSpan());
        }

        void DeleteSecondaryKey(IKeyValueDBTransaction keyValueTr, uint index)
        {
            keyValueTr.EraseAll(GetPrefixToSecondaryKey(index));
        }

        ReadOnlySpan<byte> GetPrefixToSecondaryKey(uint index)
        {
            var writer = new SpanWriter();
            writer.WriteBlock(PrefixSecondary);
            writer.WriteUInt8((byte)index);
            return writer.GetSpan();
        }

        void CalculateSecondaryKey(IInternalObjectDBTransaction tr, ReadOnlySpan<KeyValuePair<uint, SecondaryKeyInfo>> indexes)
        {
            var enumeratorType = typeof(RelationEnumerator<>).MakeGenericType(_clientType);
            var enumerator = (IEnumerator)Activator.CreateInstance(enumeratorType, tr, this,
                Prefix, new SimpleModificationCounter(), 0);

            var keySavers = new RelationSaver[indexes.Length];

            for (var i = 0; i < indexes.Length; i++)
            {
                keySavers[i] = CreateSaver(ClientRelationVersionInfo.GetSecondaryKeyFields(indexes[i].Key),
                    $"Relation_{Name}_Upgrade_SK_{indexes[i].Value.Name}_KeySaver");
            }

            var keyWriter = new SpanWriter();

            while (enumerator!.MoveNext())
            {
                var obj = enumerator.Current;

                for (var i = 0; i < indexes.Length; i++)
                {
                    keyWriter.WriteBlock(PrefixSecondary);
                    keyWriter.WriteUInt8((byte)indexes[i].Key);
                    keySavers[i](tr, ref keyWriter, obj!);
                    var keyBytes = keyWriter.GetSpan();

                    if (!tr.KeyValueDBTransaction.CreateOrUpdateKeyValue(keyBytes, new ReadOnlySpan<byte>()))
                        throw new BTDBException("Internal error, secondary key bytes must be always unique.");
                    keyWriter.Reset();
                }
            }
        }

        void LoadUnresolvedVersionInfos(IKeyValueDBTransaction tr)
        {
            LastPersistedVersion = 0;
            var writer = new SpanWriter();
            writer.WriteByteArrayRaw(ObjectDB.RelationVersionsPrefix);
            writer.WriteVUInt32(_id);
            var prefix = writer.GetSpan();
            var relationVersions = new Dictionary<uint, RelationVersionInfo>();
            if (tr.FindFirstKey(prefix))
            {
                Span<byte> keyBuffer = stackalloc byte[16];
                do
                {
                    var valueReader = new SpanReader(tr.GetValue());
                    LastPersistedVersion = (uint)PackUnpack.UnpackVUInt(tr.GetKey(ref MemoryMarshal.GetReference(keyBuffer), keyBuffer.Length).Slice(prefix.Length));
                    var relationVersionInfo = RelationVersionInfo.LoadUnresolved(ref valueReader, _name);
                    relationVersions[LastPersistedVersion] = relationVersionInfo;
                } while (tr.FindNextKey(prefix));
            }

            _relationVersions = new RelationVersionInfo[LastPersistedVersion + 2];
            foreach (var (key, value) in relationVersions)
            {
                _relationVersions[key] = value;
            }
            _valueIDictFinders = new FreeContentFun?[_relationVersions.Length];
        }

        void ResolveVersionInfos()
        {
            foreach (var versionInfo in _relationVersions)
            {
                versionInfo?.ResolveFieldHandlers(_relationInfoResolver.FieldHandlerFactory);
            }
        }

        internal uint Id => _id;

        internal string Name => _name;

        internal Type ClientType => _clientType;

        internal Type? InterfaceType => _interfaceType;

        internal object DefaultClientObject => _defaultClientObject;

        internal RelationVersionInfo ClientRelationVersionInfo { get; }

        internal uint LastPersistedVersion { get; set; }

        internal uint ClientTypeVersion { get; }

        internal IDictionary<string, MethodInfo> ApartFields { get; }

        void CreateCreatorLoadersAndSavers()
        {
            _valueSaver = CreateSaver(ClientRelationVersionInfo.Fields.Span, $"RelationValueSaver_{Name}");
            _primaryKeysSaver = CreateSaverWithApartFields(ClientRelationVersionInfo.PrimaryKeyFields.Span,
                $"RelationKeySaver_{Name}");
            if (ClientRelationVersionInfo.SecondaryKeys.Count > 0)
            {
                _secondaryKeysSavers = new SecondaryKeySaver[ClientRelationVersionInfo.SecondaryKeys.Keys.Max() + 1];
                foreach (var (idx, secondaryKeyInfo) in ClientRelationVersionInfo.SecondaryKeys)
                {
                    _secondaryKeysSavers[idx] = CreateSaverWithApartFields(
                        ClientRelationVersionInfo.GetSecondaryKeyFields(idx),
                        $"Relation_{Name}_SK_{secondaryKeyInfo.Name}_KeySaver");
                }
            }
        }

        internal RelationSaver ValueSaver => _valueSaver;

        internal SecondaryKeySaver PrimaryKeysSaver => _primaryKeysSaver;

        void CreateSaverIl(IILGen ilGen, ReadOnlySpan<TableFieldInfo> fields,
            Action<IILGen> pushInstance, Action<IILGen>? pushRelationIface,
            Action<IILGen> pushWriter, Action<IILGen> pushTransaction)
        {
            var writerCtxLocal = CreateWriterCtx(ilGen, fields, pushTransaction);
            var props = ClientType.GetProperties(BindingFlags.Public | BindingFlags.NonPublic | BindingFlags.Instance);
            foreach (var field in fields)
            {
                var getter = props.First(p => GetPersistentName(p) == field.Name).GetGetMethod(true);
                var handler = field.Handler!.SpecializeSaveForType(getter!.ReturnType);
                MethodInfo apartFieldGetter = null;
                if (pushRelationIface != null)
                    ApartFields.TryGetValue(field.Name, out apartFieldGetter);
                handler.Save(ilGen, pushWriter, il => il.Ldloc(writerCtxLocal!), il =>
                {
                    if (apartFieldGetter != null)
                    {
                        il.Do(pushRelationIface!);
                        getter = apartFieldGetter;
                    }
                    else
                    {
                        il.Do(pushInstance);
                    }

                    il.Callvirt(getter);
                    _relationInfoResolver.TypeConvertorGenerator.GenerateConversion(getter.ReturnType,
                        handler.HandledType())!(il);
                });
            }
        }

        static IILLocal? CreateWriterCtx(IILGen ilGenerator, ReadOnlySpan<TableFieldInfo> fields, Action<IILGen> pushTransaction)
        {
            var anyNeedsCtx = false;
            foreach (var field in fields)
            {
                if (field.Handler!.NeedsCtx())
                {
                    anyNeedsCtx = true;
                    break;
                }
            }
            IILLocal writerCtxLocal = null;
            if (anyNeedsCtx)
            {
                writerCtxLocal = ilGenerator.DeclareLocal(typeof(IWriterCtx));
                ilGenerator
                    .Do(pushTransaction)
                    .Newobj(() => new DBWriterCtx(null))
                    .Stloc(writerCtxLocal);
            }

            return writerCtxLocal;
        }

        static void StoreNthArgumentOfTypeIntoLoc(IILGen il, ushort argIdx, Type type, ushort locIdx)
        {
            il
                .Ldarg(argIdx)
                .Castclass(type)
                .Stloc(locIdx);
        }

        struct LocalAndHandler
        {
            public IILLocal Local;
            public IFieldHandler Handler;
        }

        SecondaryKeyConvertSaver CreateBytesToSKSaver(uint version, uint secondaryKeyIndex, string saverName)
        {
            var method = ILBuilder.Instance.NewMethod<SecondaryKeyConvertSaver>(saverName);
            var ilGenerator = method.Generator;
            IILLocal defaultObjectLoc = null;
            static void PushWriter(IILGen il) => il.Ldarg(1);

            var firstBuffer = new BufferInfo(); //pk's
            var secondBuffer = new BufferInfo(); //values
            var outOfOrderSkParts = new Dictionary<int, LocalAndHandler>(); //local and specialized saver

            var pks = ClientRelationVersionInfo.PrimaryKeyFields.Span;
            var skFieldIds = ClientRelationVersionInfo.SecondaryKeys[secondaryKeyIndex].Fields;
            var skFields = ClientRelationVersionInfo.GetSecondaryKeyFields(secondaryKeyIndex).ToArray();
            var valueFields = _relationVersions[version]!.Fields.Span;
            var writerCtxLocal = CreateWriterCtx(ilGenerator, skFields, il => il.Ldarg(0));
            for (var skFieldIdx = 0; skFieldIdx < skFieldIds.Count; skFieldIdx++)
            {
                if (outOfOrderSkParts.TryGetValue(skFieldIdx, out var saveLocalInfo))
                {
                    var pushCtx = WriterOrContextForHandler(writerCtxLocal);
                    saveLocalInfo.Handler.Save(ilGenerator, PushWriter, pushCtx, il => il.Ldloc(saveLocalInfo.Local));
                    continue;
                }

                var skf = skFieldIds[skFieldIdx];
                if (skf.IsFromPrimaryKey)
                {
                    InitializeBuffer(2, ref firstBuffer, ilGenerator, pks, true);
                    //firstBuffer.ActualFieldIdx == number of processed PK's
                    for (var pkIdx = firstBuffer.ActualFieldIdx; pkIdx < skf.Index; pkIdx++)
                    {
                        //all PK parts are contained in SK
                        FindPosition(pkIdx, skFieldIds, 0, out _, out var skFieldIdxForPk);
                        StoreIntoLocal(ilGenerator, pks[pkIdx].Handler!, firstBuffer, outOfOrderSkParts, skFieldIdxForPk,
                            skFields[skFieldIdxForPk].Handler!);
                    }

                    CopyToOutput(ilGenerator, pks[(int)skf.Index].Handler!, writerCtxLocal!, PushWriter,
                        skFields[skFieldIdx].Handler!, firstBuffer);
                    firstBuffer.ActualFieldIdx = (int)skf.Index + 1;
                }
                else
                {
                    InitializeBuffer(3, ref secondBuffer, ilGenerator, valueFields, false);

                    var valueFieldIdx = -1;
                    for (var i = 0; i < valueFields.Length; i++)
                    {
                        if (valueFields[i].Name == skFields[skFieldIdx].Name)
                        {
                            valueFieldIdx = i;
                            break;
                        }
                    }
                    if (valueFieldIdx >= 0)
                    {
                        for (var valueIdx = secondBuffer.ActualFieldIdx; valueIdx < valueFieldIdx; valueIdx++)
                        {
                            var valueField = valueFields[valueIdx];
                            var storeForSkIndex = -1;
                            for (var i = 0; i < skFields.Length; i++)
                            {
                                if (skFields[i].Name == valueField.Name)
                                {
                                    storeForSkIndex = i;
                                    break;
                                }
                            }
                            if (storeForSkIndex == -1)
                                valueField.Handler!.Skip(ilGenerator, secondBuffer.PushReader, secondBuffer.PushCtx);
                            else
                                StoreIntoLocal(ilGenerator, valueField.Handler!, secondBuffer, outOfOrderSkParts,
                                    storeForSkIndex, skFields[storeForSkIndex].Handler!);
                        }

                        CopyToOutput(ilGenerator, valueFields[valueFieldIdx].Handler!, writerCtxLocal!, PushWriter,
                            skFields[skFieldIdx].Handler!, secondBuffer);
                        secondBuffer.ActualFieldIdx = valueFieldIdx + 1;
                    }
                    else
                    {
                        //older version of value does not contain sk field - store field from default value (can be initialized in constructor)
                        if (defaultObjectLoc == null)
                        {
                            defaultObjectLoc = ilGenerator.DeclareLocal(ClientType);
                            ilGenerator.Ldarg(4)
                                .Castclass(ClientType)
                                .Stloc(defaultObjectLoc);
                        }

                        var loc = defaultObjectLoc;
                        CreateSaverIl(ilGenerator,
                            new[] { ClientRelationVersionInfo.GetSecondaryKeyField((int)skf.Index) },
                            il => il.Ldloc(loc), null, PushWriter, il => il.Ldarg(0));
                    }
                }
            }

            ilGenerator.Ret();
            return method.Create();
        }

        static void CopyToOutput(IILGen ilGenerator, IFieldHandler valueHandler, IILLocal writerCtxLocal,
            Action<IILGen> pushWriter,
            IFieldHandler skHandler, BufferInfo buffer)

        {
            var pushCtx = WriterOrContextForHandler(writerCtxLocal);
            skHandler.SpecializeSaveForType(valueHandler.HandledType()).Save(ilGenerator, pushWriter, pushCtx,
                il =>
                {
                    valueHandler.Load(ilGenerator, buffer.PushReader, buffer.PushCtx);
                });
        }

        static void StoreIntoLocal(IILGen ilGenerator, IFieldHandler valueHandler, BufferInfo bufferInfo,
            Dictionary<int, LocalAndHandler> outOfOrderSkParts, int skFieldIdx, IFieldHandler skFieldHandler)
        {
            var local = ilGenerator.DeclareLocal(valueHandler.HandledType());
            valueHandler.Load(ilGenerator, bufferInfo.PushReader, bufferInfo.PushCtx);
            ilGenerator.Stloc(local);
            outOfOrderSkParts[skFieldIdx] = new LocalAndHandler
            {
                Handler = skFieldHandler.SpecializeSaveForType(valueHandler.HandledType()),
                Local = local
            };
        }

        static Action<IILGen> WriterOrContextForHandler(IILLocal? writerCtxLocal)
        {
            return il => il.Ldloc(writerCtxLocal!);
        }

        static void InitializeBuffer(ushort bufferArgIdx, ref BufferInfo bufferInfo, IILGen ilGenerator,
            ReadOnlySpan<TableFieldInfo> fields, bool skipAllRelationsPKPrefix)
        {
            if (bufferInfo.ReaderCreated) return;
            bufferInfo.ReaderCreated = true;
            bufferInfo.PushReader = il => il.Ldarg(bufferArgIdx);

            if (skipAllRelationsPKPrefix)
                ilGenerator
                    .Do(bufferInfo.PushReader)
                    .Call(typeof(SpanReader).GetMethod(nameof(SpanReader.SkipInt8))!); //ObjectDB.AllRelationsPKPrefix
            ilGenerator
                .Do(bufferInfo.PushReader).Call(typeof(SpanReader).GetMethod(nameof(SpanReader.SkipVUInt32))!);

            var anyNeedsCtx = false;
            foreach (var fieldInfo in fields)
            {
                if (fieldInfo.Handler!.NeedsCtx())
                {
                    anyNeedsCtx = true;
                    break;
                }
            }
            if (anyNeedsCtx)
            {
                var readerCtxLocal = ilGenerator.DeclareLocal(typeof(IReaderCtx));
                ilGenerator
                    .Ldarg(0) //tr
                    .Newobj(() => new DBReaderCtx(null))
                    .Stloc(readerCtxLocal);
                bufferInfo.PushCtx = il => il.Ldloc(readerCtxLocal);
            }
        }

        SecondaryKeySaver CreateSaverWithApartFields(
            ReadOnlySpan<TableFieldInfo> fields, string saverName)
        {
            var method = ILBuilder.Instance.NewMethod<SecondaryKeySaver>(saverName);
            var ilGenerator = method.Generator;
            ilGenerator.DeclareLocal(ClientType);
            StoreNthArgumentOfTypeIntoLoc(ilGenerator, 2, ClientType, 0);
            var hasApartFields = ApartFields.Any();
            if (hasApartFields)
            {
                ilGenerator.DeclareLocal(_interfaceType);
                StoreNthArgumentOfTypeIntoLoc(ilGenerator, 3, _interfaceType, 1);
            }

            CreateSaverIl(ilGenerator, fields,
                il => il.Ldloc(0), hasApartFields ? il => il.Ldloc(1) : (Action<IILGen>)null,
                il => il.Ldarg(1), il => il.Ldarg(0));
            ilGenerator
                .Ret();
            return method.Create();
        }

        RelationSaver CreateSaver(ReadOnlySpan<TableFieldInfo> fields, string saverName)
        {
            var method = ILBuilder.Instance.NewMethod<RelationSaver>(saverName);
            var ilGenerator = method.Generator;
            ilGenerator.DeclareLocal(ClientType);
            StoreNthArgumentOfTypeIntoLoc(ilGenerator, 2, ClientType, 0);
            CreateSaverIl(ilGenerator, fields,
                il => il.Ldloc(0), null, il => il.Ldarg(1), il => il.Ldarg(0));
            ilGenerator.Ret();
            return method.Create();
        }

        static bool SecondaryIndexHasSameDefinition(ReadOnlySpan<TableFieldInfo> currFields, ReadOnlySpan<TableFieldInfo> prevFields)
        {
            if (currFields.Length != prevFields.Length)
                return false;
            for (var i = 0; i < currFields.Length; i++)
            {
                if (!TableFieldInfo.Equal(currFields[i], prevFields[i]))
                    return false;
            }
            return true;
        }

        RelationVersionInfo CreateVersionInfoFromPrime(RelationVersionInfo prime)
        {
            var secondaryKeys = new Dictionary<uint, SecondaryKeyInfo>();
            PrimeSK2Real = new byte[prime.SecondaryKeys.Count];
            if (LastPersistedVersion > 0)
            {
                var prevVersion = _relationVersions[LastPersistedVersion];
                foreach (var primeSecondaryKey in prime.SecondaryKeys)
                {
                    if (prevVersion!.SecondaryKeysNames.TryGetValue(primeSecondaryKey.Value.Name, out var index))
                    {
                        var prevFields = prevVersion.GetSecondaryKeyFields(index);
                        var currFields = prime.GetSecondaryKeyFields(primeSecondaryKey.Key);
                        if (SecondaryIndexHasSameDefinition(currFields, prevFields))
                            goto existing;
                    }
                    while (prevVersion.SecondaryKeys.ContainsKey(index) || secondaryKeys.ContainsKey(index))
                        index++;
                    existing:
                    PrimeSK2Real[primeSecondaryKey.Key] = (byte)index;
                    secondaryKeys.Add(index, primeSecondaryKey.Value);
                }
            }
            else
            {
                foreach (var primeSecondaryKey in prime.SecondaryKeys)
                {
                    PrimeSK2Real[primeSecondaryKey.Key] = (byte)primeSecondaryKey.Key;
                    secondaryKeys.Add(primeSecondaryKey.Key, primeSecondaryKey.Value);
                }
            }
            return new RelationVersionInfo(prime.PrimaryKeyFields, secondaryKeys, prime.SecondaryKeyFields, prime.Fields);
        }

        static bool IsIgnoredType(Type type)
        {
            if (type.IsGenericType)
            {
                var genericTypeDefinition = type.GetGenericTypeDefinition();
                if (genericTypeDefinition == typeof(IEnumerable<>) ||
                    genericTypeDefinition == typeof(IReadOnlyCollection<>))
                    return true;
            }
            else
            {
                if (type == typeof(IEnumerable))
                    return true;
            }

            return false;
        }

        public static IEnumerable<MethodInfo> GetMethods(Type interfaceType)
        {
            if (IsIgnoredType(interfaceType)) yield break;
            var methods = interfaceType.GetMethods();
            foreach (var method in methods)
                yield return method;
            foreach (var iface in interfaceType.GetInterfaces())
            {
                if (IsIgnoredType(iface)) continue;
                var inheritedMethods = iface.GetMethods();
                foreach (var method in inheritedMethods)
                    yield return method;
            }
        }

        public static IEnumerable<PropertyInfo> GetProperties(Type interfaceType)
        {
            if (IsIgnoredType(interfaceType)) yield break;
            var properties = interfaceType.GetProperties(BindingFlags.Instance | BindingFlags.Public);
            foreach (var property in properties)
            {
                if (property.Name == nameof(IRelation.BtdbInternalNextInChain)) continue;
                yield return property;
            }
            foreach (var iface in interfaceType.GetInterfaces())
            {
                if (IsIgnoredType(iface)) continue;
                var inheritedProperties = iface.GetProperties(BindingFlags.Instance | BindingFlags.Public);
                foreach (var property in inheritedProperties)
                {
                    if (property.Name == nameof(IRelation.BtdbInternalNextInChain)) continue;
                    yield return property;
                }
            }
        }

        FreeContentFun GetIDictFinder(uint version)
        {
            FreeContentFun? res;
            do
            {
                res = _valueIDictFinders[version];
                if (res != null) return res;
                res = CreateIDictFinder(version);
            } while (Interlocked.CompareExchange(ref _valueIDictFinders[version], res, null) != null);

            return res;
        }

        internal SecondaryKeySaver GetSecondaryKeysKeySaver(uint secondaryKeyIndex)
        {
            return _secondaryKeysSavers[secondaryKeyIndex];
        }

        internal SecondaryKeyConvertSaver GetPKValToSKMerger
            (uint version, uint secondaryKeyIndex)
        {
            var h = secondaryKeyIndex + version * 10000ul;
            return _secondaryKeysConvertSavers.GetOrAdd(h,
                (_, ver, secKeyIndex, relationInfo) => CreateBytesToSKSaver(ver, secKeyIndex,
                    $"Relation_{relationInfo.Name}_PkVal_to_SK_{relationInfo.ClientRelationVersionInfo.SecondaryKeys[secKeyIndex].Name}_v{ver}"),
                version, secondaryKeyIndex, this);
        }

        //takes secondaryKey key & value bytes and restores primary key bytes
        public SecondaryKeyValueToPKLoader GetSKKeyValueToPKMerger
            (uint secondaryKeyIndex, uint paramFieldCountInFirstBuffer)
        {
            var h = 10000ul * secondaryKeyIndex + paramFieldCountInFirstBuffer;
            return _secondaryKeyValueToPKLoader.GetOrAdd(h,
                (_, secKeyIndex, relationInfo, paramFieldCount) => relationInfo.CreatePrimaryKeyFromSKDataMerger(
                    secKeyIndex, paramFieldCount,
                    $"Relation_SK_to_PK_{relationInfo.ClientRelationVersionInfo.SecondaryKeys[secKeyIndex].Name}_p{paramFieldCount}"),
                secondaryKeyIndex, this, (int)paramFieldCountInFirstBuffer);
        }

        struct MemorizedPositionWithLength
        {
            public int BufferIndex { get; set; } //0 first, 1 second
            public IILLocal Pos { get; set; } // IMemorizedPosition
            public IILLocal Length { get; set; } // int
        }

        struct BufferInfo
        {
            public bool ReaderCreated;
            public Action<IILGen> PushReader;
            public Action<IILGen> PushCtx;
            public int ActualFieldIdx;
        }

        SecondaryKeyValueToPKLoader CreatePrimaryKeyFromSKDataMerger(uint secondaryKeyIndex, int paramFieldCountInFirstBuffer, string mergerName)
        {
            var method = ILBuilder.Instance.NewMethod<SecondaryKeyValueToPKLoader>(mergerName);
            var ilGenerator = method.Generator;

            void PushWriter(IILGen il) => il.Ldarg(2);
            var skFields = ClientRelationVersionInfo.SecondaryKeys[secondaryKeyIndex].Fields;

            var positionLoc = ilGenerator.DeclareLocal(typeof(ulong)); //stored position
            var memoPositionLoc = ilGenerator.DeclareLocal(typeof(IMemorizedPosition));

            var firstBuffer = new BufferInfo();
            var secondBuffer = new BufferInfo { ActualFieldIdx = paramFieldCountInFirstBuffer };
            var outOfOrderPKParts =
                new Dictionary<int, MemorizedPositionWithLength>(); //index -> bufferIdx, pos, length

            var pks = ClientRelationVersionInfo.PrimaryKeyFields.Span;
            for (var pkIdx = 0; pkIdx < pks.Length; pkIdx++)
            {
                if (outOfOrderPKParts.ContainsKey(pkIdx))
                {
                    var memo = outOfOrderPKParts[pkIdx];
                    var pushReader = GetBufferPushAction(memo.BufferIndex, firstBuffer.PushReader,
                        secondBuffer.PushReader);
                    CopyFromMemorizedPosition(ilGenerator, pushReader, PushWriter, memo, memoPositionLoc);
                    continue;
                }

                FindPosition(pkIdx, skFields, paramFieldCountInFirstBuffer, out var bufferIdx, out var skFieldIdx);
                if (bufferIdx == 0)
                {
                    MergerInitializeFirstBufferReader(ilGenerator, ref firstBuffer);
                    CopyFromBuffer(ilGenerator, bufferIdx, skFieldIdx, ref firstBuffer, outOfOrderPKParts, pks,
                        skFields, positionLoc,
                        memoPositionLoc, PushWriter);
                }
                else
                {
                    MergerInitializeBufferReader(ref secondBuffer, 1);
                    CopyFromBuffer(ilGenerator, bufferIdx, skFieldIdx, ref secondBuffer, outOfOrderPKParts, pks,
                        skFields, positionLoc,
                        memoPositionLoc, PushWriter);
                }
            }

            ilGenerator.Ret();
            return method.Create();
        }

        void CopyFromBuffer(IILGen ilGenerator, int bufferIdx, int skFieldIdx, ref BufferInfo bi,
            Dictionary<int, MemorizedPositionWithLength> outOfOrderPKParts,
            ReadOnlySpan<TableFieldInfo> pks, IList<FieldId> skFields, IILLocal positionLoc, IILLocal memoPositionLoc,
            Action<IILGen> pushWriter)
        {
            for (var idx = bi.ActualFieldIdx; idx < skFieldIdx; idx++)
            {
                var field = skFields[idx];
                if (field.IsFromPrimaryKey)
                {
                    outOfOrderPKParts[(int)field.Index] = SkipWithMemorizing(bufferIdx, ilGenerator, bi.PushReader,
                        pks[(int)field.Index].Handler!, positionLoc);
                }
                else
                {
                    var f = ClientRelationVersionInfo.GetSecondaryKeyField((int)field.Index);
                    f.Handler!.Skip(ilGenerator, bi.PushReader, bi.PushCtx);
                }
            }

            var skField = skFields[skFieldIdx];
            GenerateCopyFieldFromByteBufferToWriterIl(ilGenerator, pks[(int)skField.Index].Handler!, bi.PushReader,
                pushWriter, positionLoc, memoPositionLoc);

            bi.ActualFieldIdx = skFieldIdx + 1;
        }

        static void FindPosition(int pkIdx, IList<FieldId> skFields, int paramFieldCountInFirstBuffer,
            out int bufferIdx, out int skFieldIdx)
        {
            for (var i = 0; i < skFields.Count; i++)
            {
                var field = skFields[i];
                if (!field.IsFromPrimaryKey) continue;
                if (field.Index != pkIdx) continue;
                skFieldIdx = i;
                bufferIdx = i < paramFieldCountInFirstBuffer ? 0 : 1;
                return;
            }

            throw new BTDBException("Secondary key relation processing error.");
        }

        static void MergerInitializeBufferReader(ref BufferInfo bi, ushort arg)
        {
            if (bi.ReaderCreated)
                return;
            bi.ReaderCreated = true;
            bi.PushReader = il => il.Ldarg(arg);
        }

        static void MergerInitializeFirstBufferReader(IILGen ilGenerator, ref BufferInfo bi)
        {
            if (bi.ReaderCreated)
                return;
            MergerInitializeBufferReader(ref bi, 0);
            ilGenerator
                //skip all relations
                .Do(bi.PushReader)
                .Call(typeof(SpanReader).GetMethod(nameof(SpanReader.SkipUInt8))!) // ObjectDB.AllRelationsSKPrefix
                                                                                   //skip relation id
                .Do(bi.PushReader).Call(typeof(SpanReader).GetMethod(nameof(SpanReader.SkipVUInt32))!)
                //skip secondary key index
                .Do(bi.PushReader).Call(typeof(SpanReader).GetMethod(nameof(SpanReader.SkipUInt8))!);
        }


        Action<IILGen> GetBufferPushAction(int bufferIndex, Action<IILGen> pushReaderFirst,
            Action<IILGen> pushReaderSecond)
        {
            return bufferIndex == 0 ? pushReaderFirst : pushReaderSecond;
        }

        MemorizedPositionWithLength SkipWithMemorizing(int activeBuffer, IILGen ilGenerator, Action<IILGen> pushReader,
            IFieldHandler handler, IILLocal tempPosition)
        {
            var memoPos = ilGenerator.DeclareLocal(typeof(uint));
            var memoLen = ilGenerator.DeclareLocal(typeof(int));
            var position = new MemorizedPositionWithLength
            { BufferIndex = activeBuffer, Pos = memoPos, Length = memoLen };
            MemorizeCurrentPosition(ilGenerator, pushReader, memoPos);
            StoreCurrentPosition(ilGenerator, pushReader, tempPosition);
            handler.Skip(ilGenerator, pushReader, null);
            ilGenerator
                .Do(pushReader) //[VR]
                .Call(typeof(SpanReader).GetMethod(nameof(SpanReader.GetCurrentPosition))!) //[posNew];
                .Ldloc(tempPosition) //[posNew, posOld]
                .Sub() //[readLen]
                .ConvI4() //[readLen(i)]
                .Stloc(memoLen); //[]
            return position;
        }

        void CopyFromMemorizedPosition(IILGen ilGenerator, Action<IILGen> pushReader, Action<IILGen> pushWriter,
            MemorizedPositionWithLength memo,
            IILLocal memoPositionLoc)
        {
            MemorizeCurrentPosition(ilGenerator, pushReader, memoPositionLoc);
            ilGenerator
                .Do(pushWriter) //[W]
                .Do(pushReader) //[W,VR]
                .Ldloc(memo.Length) //[W, VR, readLen]
                .Do(pushReader)
                .Ldloc(memo.Pos) //[W, VR, readLen, VR, pos]
                .ConvI8()
                .Call(typeof(SpanReader).GetMethod(nameof(SpanReader.SetCurrentPosition))!) //[W, VR, readLen]
                .Call(typeof(SpanReader).GetMethod(nameof(SpanReader.ReadByteArrayRaw))!) //[W, byte[]]
                .Call(typeof(SpanWriter).GetMethod(nameof(SpanWriter.WriteByteArrayRaw))!) //[]
                .Do(pushReader) // [VR]
                .Ldloc(memoPositionLoc) //[VR, pos]
                .ConvI8()
                .Call(typeof(SpanReader).GetMethod(nameof(SpanReader.SetCurrentPosition))!); //[]
        }

        static void MemorizeCurrentPosition(IILGen ilGenerator, Action<IILGen> pushReader, IILLocal memoPositionLoc)
        {
            ilGenerator
                .Do(pushReader)
                .Call(typeof(SpanReader).GetMethod(nameof(SpanReader.GetCurrentPosition))!)
                .ConvU4()
                .Stloc(memoPositionLoc);
        }

        static void StoreCurrentPosition(IILGen ilGenerator, Action<IILGen> pushReader, IILLocal positionLoc)
        {
            ilGenerator
                .Do(pushReader)
                .Call(typeof(SpanReader).GetMethod(nameof(SpanReader.GetCurrentPosition))!)
                .Stloc(positionLoc);
        }

        void GenerateCopyFieldFromByteBufferToWriterIl(IILGen ilGenerator, IFieldHandler handler,
            Action<IILGen> pushReader,
            Action<IILGen> pushWriter, IILLocal positionLoc, IILLocal memoPositionLoc)
        {
            MemorizeCurrentPosition(ilGenerator, pushReader, memoPositionLoc);
            StoreCurrentPosition(ilGenerator, pushReader, positionLoc);

            handler.Skip(ilGenerator, pushReader, null);

            ilGenerator
                .Do(pushWriter) //[W]
                .Do(pushReader) //[W,VR]
                .Dup() //[W, VR, VR]
                .Call(typeof(SpanReader).GetMethod(nameof(SpanReader.GetCurrentPosition))!) //[W, VR, posNew];
                .Ldloc(positionLoc) //[W, VR, posNew, posOld]
                .Sub() //[W, VR, readLen]
                .ConvI4() //[W, VR, readLen(i)]
                .Do(pushReader)
                .Ldloc(memoPositionLoc) //[W, VR, readLen, Memorize]
                .ConvI8()
                .Call(typeof(SpanReader).GetMethod(nameof(SpanReader.SetCurrentPosition))!) //[W, VR, readLen]
                .Call(typeof(SpanReader).GetMethod(nameof(SpanReader.ReadByteArrayRaw))!) //[W, byte[]]
                .Call(typeof(SpanWriter).GetMethod(nameof(SpanWriter.WriteByteArrayRaw))!); //[]
        }

        public object GetSimpleLoader(SimpleLoaderType handler)
        {
            return _simpleLoader.GetOrAdd(handler, CreateSimpleLoader);
        }

        object CreateSimpleLoader(SimpleLoaderType loaderType)
        {
            var delegateType = typeof(ReaderFun<>).MakeGenericType(loaderType.RealType);
            var dm = ILBuilder.Instance.NewMethod(loaderType.FieldHandler.Name + "SimpleReader", delegateType);
            var ilGenerator = dm.Generator;
            loaderType.FieldHandler.Load(ilGenerator, il => il.Ldarg(0), il => il.Ldarg(1));
            ilGenerator
                .Do(_relationInfoResolver.TypeConvertorGenerator.GenerateConversion(loaderType.FieldHandler.HandledType(),
                    loaderType.RealType)!)
                .Ret();
            return dm.Create();
        }

        static string GetPersistentName(PropertyInfo p)
        {
            var a = p.GetCustomAttribute<PersistedNameAttribute>();
            return a != null ? a.Name : p.Name;
        }

        internal static string GetPersistentName(string name, PropertyInfo[] properties)
        {
            foreach (var prop in properties)
            {
                if (prop.Name == name)
                    return GetPersistentName(prop);
            }

            return name;
        }

        public void FreeContent(IInternalObjectDBTransaction tr, in ReadOnlySpan<byte> valueBytes)
        {
            FreeContentOldDict.Clear();
            FindUsedObjectsToFree(tr, valueBytes, FreeContentOldDict);

            foreach (var dictId in FreeContentOldDict)
            {
                FreeIDictionary(tr, dictId);
            }
        }

        internal static void FreeIDictionary(IInternalObjectDBTransaction tr, ulong dictId)
        {
            var len = PackUnpack.LengthVUInt(dictId);
            Span<byte> prefix = stackalloc byte[1 + (int)len];
            prefix[0] = ObjectDB.AllDictionariesPrefixByte;
            PackUnpack.UnsafePackVUInt(ref MemoryMarshal.GetReference(prefix.Slice(1)), dictId, len);
            tr.KeyValueDBTransaction.EraseAll(prefix);
        }

        public void FindUsedObjectsToFree(IInternalObjectDBTransaction tr, in ReadOnlySpan<byte> valueBytes,
            IList<ulong> dictionaries)
        {
            var valueReader = new SpanReader(valueBytes);
            var version = valueReader.ReadVUInt32();
            GetIDictFinder(version).Invoke(tr, ref valueReader, dictionaries);
        }

        FreeContentFun CreateIDictFinder(uint version)
        {
            var method = ILBuilder.Instance.NewMethod<FreeContentFun>($"Relation{Name}_IDictFinder");
            var ilGenerator = method.Generator;

            var relationVersionInfo = _relationVersions[version];
            var needGenerateFreeFor = 0;
            var fakeMethod = ILBuilder.Instance.NewMethod<Action>("Relation_fake");
            var fakeGenerator = fakeMethod.Generator;
            var valueFields = relationVersionInfo!.Fields.ToArray();
            for (var i = 0; i < valueFields.Length; i++)
            {
                var needsFreeContent = valueFields[i].Handler!.FreeContent(fakeGenerator, _ => { }, _ => { });
                if (needsFreeContent != NeedsFreeContent.No)
                    needGenerateFreeFor = i + 1;
            }

            if (needGenerateFreeFor == 0)
            {
                return (IInternalObjectDBTransaction a, ref SpanReader b, IList<ulong> c) => { };
            }

            _needImplementFreeContent = true;

            if (relationVersionInfo.NeedsCtx())
            {
                ilGenerator.DeclareLocal(typeof(IReaderCtx)); //loc 0
                ilGenerator
                    .Ldarg(0)
                    .Ldarg(2)
                    .Newobj(() => new DBReaderWithFreeInfoCtx(null, null))
                    .Stloc(0);
            }

            for (var i = 0; i < needGenerateFreeFor; i++)
            {
                valueFields[i].Handler!.FreeContent(ilGenerator, il => il.Ldarg(1), il => il.Ldloc(0));
            }

            ilGenerator.Ret();
            return method.Create();
        }

        void CalculatePrefix()
        {
            var len = PackUnpack.LengthVUInt(Id);
            var prefix = new byte[1 + len];
            prefix[0] = ObjectDB.AllRelationsPKPrefixByte;
            PackUnpack.UnsafePackVUInt(ref prefix[1], Id, len);
            Prefix = prefix;
            prefix = new byte[1 + len];
            prefix[0] = ObjectDB.AllRelationsSKPrefixByte;
            PackUnpack.UnsafePackVUInt(ref prefix[1], Id, len);
            PrefixSecondary = prefix;
        }

        public override string ToString()
        {
            return $"{Name} {ClientType} Id:{Id}";
        }
    }

    public class DBReaderWithFreeInfoCtx : DBReaderCtx
    {
        readonly IList<ulong> _freeDictionaries;
        StructList<bool> _seenObjects;

        public DBReaderWithFreeInfoCtx(IInternalObjectDBTransaction transaction, IList<ulong> freeDictionaries)
            : base(transaction)
        {
            _freeDictionaries = freeDictionaries;
        }

        public IList<ulong> DictIds => _freeDictionaries;

        public override void RegisterDict(ulong dictId)
        {
            _freeDictionaries.Add(dictId);
        }

        public override void FreeContentInNativeObject(ref SpanReader outsideReader)
        {
            var id = outsideReader.ReadVInt64();
            if (id == 0)
            {
            }
            else if (id <= int.MinValue || id > 0)
            {
                if (!Transaction.KeyValueDBTransaction.FindExactKey(ObjectDBTransaction.BuildKeyFromOidWithAllObjectsPrefix((ulong)id)))
                    return;
                var reader = new SpanReader(Transaction.KeyValueDBTransaction.GetValue());
                var tableId = reader.ReadVUInt32();
                var tableInfo = ((ObjectDB)Transaction.Owner).TablesInfo.FindById(tableId);
                if (tableInfo == null)
                    return;
                var tableVersion = reader.ReadVUInt32();
                var freeContentTuple = tableInfo.GetFreeContent(tableVersion);
                if (freeContentTuple.Item1 != NeedsFreeContent.No)
                {
                    freeContentTuple.Item2(Transaction, null, ref reader, _freeDictionaries);
                }
            }
            else
            {
                var ido = (int)-id - 1;
                if (!AlreadyProcessedInstance(ido))
                    Transaction.FreeContentInNativeObject(ref outsideReader, this);
            }
        }

        bool AlreadyProcessedInstance(int ido)
        {
            while (_seenObjects.Count <= ido) _seenObjects.Add(false);
            var res = _seenObjects[ido];
            _seenObjects[ido] = true;
            return res;
        }
    }

    class SimpleModificationCounter : IRelationModificationCounter
    {
        public int ModificationCounter => 0;

        public void CheckModifiedDuringEnum(int prevModification)
        {
        }

        public void MarkModification()
        {
        }
    }
}<|MERGE_RESOLUTION|>--- conflicted
+++ resolved
@@ -4,11 +4,7 @@
 using System.Collections.Generic;
 using System.Linq;
 using System.Reflection;
-<<<<<<< HEAD
 using System.Runtime.InteropServices;
-=======
-using System.Runtime.CompilerServices;
->>>>>>> c5563a0c
 using System.Threading;
 using BTDB.Buffer;
 using BTDB.Collections;
@@ -85,14 +81,8 @@
             RelationLoaderFunc CreatePkLoader(Type instanceType, ReadOnlySpan<TableFieldInfo> fields, string loaderName)
             {
                 var thatType = typeof(Func<>).MakeGenericType(instanceType);
-                var method =
-<<<<<<< HEAD
-                    ILBuilder.Instance.NewMethod<RelationLoaderFunc>(
-                        loaderName);
-=======
-                    ILBuilder.Instance.NewMethod(
-                        loaderName, typeof(Func<IInternalObjectDBTransaction, AbstractBufferedReader, object>), typeof(Func<object>));
->>>>>>> c5563a0c
+                var method = ILBuilder.Instance.NewMethod(
+                        loaderName, typeof(RelationLoaderFunc), typeof(Func<object>));
                 var ilGenerator = method.Generator;
                 var container = _owner._relationInfoResolver.Container;
                 object that = null;
@@ -157,43 +147,29 @@
                 {
                     ilGenerator.DeclareLocal(typeof(IReaderCtx));
                     ilGenerator
-<<<<<<< HEAD
-                        .Ldarg(0)
+                        .Ldarg(1)
                         .Newobj(() => new DBReaderCtx(null))
-=======
-                        .Ldarg(1)
-                        .Ldarg(2)
-                        .Newobj(() => new DBReaderCtx(null, null))
->>>>>>> c5563a0c
                         .Stloc(1);
                 }
 
                 for (var i = 0; i < loadInstructions.Count; i++)
                 {
                     ref var loadInstruction = ref loadInstructions[i];
-<<<<<<< HEAD
                     var readerOrCtx = loadInstruction.Item1.NeedsCtx() ? (Action<IILGen>?)(il => il.Ldloc(1)) : null;
-=======
-                    Action<IILGen> readerOrCtx;
-                    if (loadInstruction.Item1.NeedsCtx())
-                        readerOrCtx = il => il.Ldloc(1);
-                    else
-                        readerOrCtx = il => il.Ldarg(2);
->>>>>>> c5563a0c
                     if (loadInstruction.Item2 != null)
                     {
                         ilGenerator.Ldloc(0);
-                        loadInstruction.Item1.Load(ilGenerator, il => il.Ldarg(1), readerOrCtx);
+                        loadInstruction.Item1.Load(ilGenerator, il => il.Ldarg(2), readerOrCtx);
                         loadInstruction.Item2(ilGenerator);
                         ilGenerator.Call(loadInstruction.Item3!);
                         continue;
                     }
 
-                    loadInstruction.Item1.Skip(ilGenerator, il => il.Ldarg(1), readerOrCtx);
+                    loadInstruction.Item1.Skip(ilGenerator, il => il.Ldarg(2), readerOrCtx);
                 }
 
                 ilGenerator.Ldloc(0).Ret();
-                return (Func<IInternalObjectDBTransaction, AbstractBufferedReader, object>)method.Create(that);
+                return (RelationLoaderFunc)method.Create(that);
             }
 
             RelationLoader CreateLoader(Type instanceType,
