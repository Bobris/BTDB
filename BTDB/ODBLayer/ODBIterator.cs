--- conflicted
+++ resolved
@@ -503,12 +503,6 @@
             }
             else if (handler is EncryptedStringHandler)
             {
-<<<<<<< HEAD
-                var length = reader.ReadVUInt32();
-                _visitor?.ScalarAsText($"Encrypted[{length}]");
-                if (length > 0)
-                    reader.SkipBlock(length - 1);
-=======
                 var cipher = _tr.Owner.GetSymmetricCipher();
                 if (cipher is InvalidSymmetricCipher)
                 {
@@ -530,7 +524,6 @@
                     var r = new ByteArrayReader(dec);
                     _visitor?.ScalarAsText(r.ReadString()!);
                 }
->>>>>>> bd066879
             }
             else if (handler.NeedsCtx() || handler.HandledType() == null)
             {
