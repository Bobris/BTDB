--- conflicted
+++ resolved
@@ -283,12 +283,7 @@
             for (var i = 0; i < ClientTableVersionInfo.FieldCount; i++)
             {
                 var field = ClientTableVersionInfo[i];
-<<<<<<< HEAD
-                var getter = props.First(p => GetPersistentName(p) == field.Name).GetGetMethod(true);
-=======
                 var getter = props.First(p => GetPersistentName(p) == field.Name).GetAnyGetMethod();
-                Action<IILGen> writerOrCtx;
->>>>>>> 986beef1
                 var handler = field.Handler!.SpecializeSaveForType(getter!.ReturnType);
                 var writerOrCtx = handler.NeedsCtx() ? (Action<IILGen>?)(il => il.Ldloc(1)) : null;
                 handler.Save(ilGenerator, il => il.Ldarg(2), writerOrCtx, il =>
