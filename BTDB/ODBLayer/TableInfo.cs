--- conflicted
+++ resolved
@@ -402,7 +402,12 @@
             if (destFieldInfo != null)
             {
                 var fieldInfo = props.First(p => GetPersistentName(p) == destFieldInfo.Name).GetAnySetMethod();
-                var fieldType = fieldInfo!.GetParameters()[0].ParameterType;
+                if (fieldInfo == null)
+                {
+                    throw new InvalidOperationException($"Cannot find setter for {destFieldInfo.Name}");
+                }
+
+                var fieldType = fieldInfo.GetParameters()[0].ParameterType;
                 var specializedSrcHandler =
                     srcFieldInfo.Handler.SpecializeLoadForType(fieldType, destFieldInfo.Handler,
                         _tableInfoResolver.FieldHandlerLogger);
@@ -411,23 +416,7 @@
                     _tableInfoResolver.TypeConvertorGenerator.GenerateConversion(willLoad, fieldType);
                 if (converterGenerator != null)
                 {
-<<<<<<< HEAD
-                    var fieldInfo = props.First(p => GetPersistentName(p) == destFieldInfo.Name).GetAnySetMethod();
-                    if (fieldInfo == null)
-                    {
-                        throw new InvalidOperationException($"Cannot find setter for {destFieldInfo.Name}");
-                    }
-                    
-                    var fieldType = fieldInfo.GetParameters()[0].ParameterType;
-                    var specializedSrcHandler =
-                        srcFieldInfo.Handler.SpecializeLoadForType(fieldType, destFieldInfo.Handler);
-                    var willLoad = specializedSrcHandler.HandledType();
-                    var converterGenerator =
-                        _tableInfoResolver.TypeConvertorGenerator.GenerateConversion(willLoad, fieldType);
-                    if (converterGenerator != null)
-=======
                     if (willLoad != fieldType)
->>>>>>> 6c27c5be
                     {
                         specializedSrcHandler.Load(ilGenerator, il => il.Ldarg(2), readerOrCtx);
                         converterGenerator(ilGenerator);
