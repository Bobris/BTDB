using System;
using System.Collections.Generic;
using System.Linq;
using System.Reflection;
using System.Reflection.Emit;
using BTDB.Collections;

namespace BTDB.IL.Caching
{
    class CachingILDynamicType : IILDynamicType
    {
        readonly CachingILBuilder _cachingIlBuilder;
        readonly string _name;
        readonly Type _baseType;
        readonly Type[] _interfaces;
        StructList<IReplay> _instructions;
        Type? TrueContent { get; set; }

        interface IReplay
        {
            void ReplayTo(IILDynamicType target);
            void FinishReplay(IILDynamicType target);
            void FreeTemps();
            bool Equals(IReplay? other);
            object TrueContent();
        }

        public CachingILDynamicType(CachingILBuilder cachingIlBuilder, string name, Type baseType, Type[] interfaces)
        {
            _cachingIlBuilder = cachingIlBuilder;
            _name = name;
            _baseType = baseType;
            _interfaces = interfaces;
        }

        public IILMethod DefineMethod(string name, Type returns, Type[] parameters,
            MethodAttributes methodAttributes = MethodAttributes.Public)
        {
            var res = new Method((int)_instructions.Count, name, returns, parameters, methodAttributes);
            _instructions.Add(res);
            return res;
        }

        class Method : IReplay, IILMethodPrivate
        {
            readonly int _id;
            readonly string _name;
            readonly Type _returns;
            readonly Type[] _parameters;
            readonly MethodAttributes _methodAttributes;
            readonly CachingILGen _ilGen = new CachingILGen();
            int _expectedLength = -1;
            IILMethodPrivate? _trueContent;

            public Method(int id, string name, Type returns, Type[] parameters, MethodAttributes methodAttributes)
            {
                _id = id;
                _name = name;
                _returns = returns;
                _parameters = parameters;
                _methodAttributes = methodAttributes;
                InitLocals = true;
            }

            public void ReplayTo(IILDynamicType target)
            {
                _trueContent = (IILMethodPrivate)target.DefineMethod(_name, _returns, _parameters, _methodAttributes);
                _trueContent.InitLocals = InitLocals;
                if (_expectedLength >= 0) _trueContent.ExpectedLength(_expectedLength);
            }

            public void FinishReplay(IILDynamicType target)
            {
                _ilGen.ReplayTo(_trueContent!.Generator);
            }

            public void FreeTemps()
            {
                _trueContent = null;
                _ilGen.FreeTemps();
            }

            public bool Equals(IReplay? other)
            {
                if (!(other is Method v)) return false;
                return _id == v._id
                    && _name == v._name
                    && _returns == v._returns
                    && _methodAttributes == v._methodAttributes
                    && _parameters.SequenceEqual(v._parameters)
                    && InitLocals == v.InitLocals
                    && _ilGen.Equals(v._ilGen);
            }

            public override bool Equals(object obj)
            {
                return Equals(obj as IReplay);
            }

            public override int GetHashCode()
            {
                unchecked
                {
                    var hashCode = _id;
                    hashCode = (hashCode * 397) ^ _name.GetHashCode();
                    hashCode = (hashCode * 397) ^ _returns.GetHashCode();
                    return hashCode;
                }
            }

            public object TrueContent()
            {
                return _trueContent!;
            }

            public void ExpectedLength(int length)
            {
                _expectedLength = length;
            }

            public bool InitLocals { get; set; }

            public IILGen Generator => _ilGen;

            public MethodInfo TrueMethodInfo => _trueContent!.TrueMethodInfo;

            public Type ReturnType => _returns;

            public Type[] Parameters => _parameters;
        }

        public IILField DefineField(string name, Type type, FieldAttributes fieldAttributes)
        {
            var res = new Field((int)_instructions.Count, name, type, fieldAttributes);
            _instructions.Add(res);
            return res;
        }

        class Field : IReplay, IILFieldPrivate
        {
            readonly int _id;
            readonly string _name;
            readonly Type _type;
            readonly FieldAttributes _fieldAttributes;
            IILFieldPrivate? _trueContent;

            public Field(int id, string name, Type type, FieldAttributes fieldAttributes)
            {
                _id = id;
                _name = name;
                _type = type;
                _fieldAttributes = fieldAttributes;
            }

            public void ReplayTo(IILDynamicType target)
            {
                _trueContent = (IILFieldPrivate)target.DefineField(_name, _type, _fieldAttributes);
            }

            public void FreeTemps()
            {
                _trueContent = null;
            }

            public bool Equals(IReplay? other)
            {
                if (!(other is Field v)) return false;
                return _id == v._id && _name == v._name && _type == v._type && _fieldAttributes == v._fieldAttributes;
            }

            public override bool Equals(object obj)
            {
                return Equals(obj as IReplay);
            }

            public override int GetHashCode()
            {
                unchecked
                {
                    var hashCode = _id;
                    hashCode = (hashCode * 397) ^ _name.GetHashCode();
                    hashCode = (hashCode * 397) ^ _type.GetHashCode();
                    return hashCode;
                }
            }

            public object TrueContent()
            {
                return _trueContent!;
            }

            public Type FieldType => _type;
            public string Name => _name;
            public void FinishReplay(IILDynamicType target)
            {
            }

            public FieldBuilder TrueField => _trueContent!.TrueField;
        }

        public IILEvent DefineEvent(string name, EventAttributes eventAttributes, Type type)
        {
            var res = new Event((int)_instructions.Count, name, eventAttributes, type);
            _instructions.Add(res);
            return res;
        }

        class Event : IReplay, IILEvent
        {
            readonly int _id;
            readonly string _name;
            readonly EventAttributes _eventAttributes;
            readonly Type _type;
            IILEvent? _trueContent;
            IReplay? _addOnMethod;
            IReplay? _removeOnMethod;

            public Event(int id, string name, EventAttributes eventAttributes, Type type)
            {
                _id = id;
                _name = name;
                _eventAttributes = eventAttributes;
                _type = type;
            }

            public void ReplayTo(IILDynamicType target)
            {
                _trueContent = target.DefineEvent(_name, _eventAttributes, _type);
            }

            public void FreeTemps()
            {
                _trueContent = null;
            }

            public bool Equals(IReplay? other)
            {
                if (!(other is Event v)) return false;
                return _id == v._id && _name == v._name && _eventAttributes == v._eventAttributes && _type == v._type;
            }

            public override bool Equals(object obj)
            {
                return Equals(obj as IReplay);
            }

            public override int GetHashCode()
            {
                unchecked
                {
                    var hashCode = _id;
                    hashCode = (hashCode * 397) ^ _name.GetHashCode();
                    hashCode = (hashCode * 397) ^ _type.GetHashCode();
                    return hashCode;
                }
            }

            public object TrueContent()
            {
                return _trueContent!;
            }

            public void SetAddOnMethod(IILMethod method)
            {
                _addOnMethod = (IReplay)method;
            }

            public void SetRemoveOnMethod(IILMethod method)
            {
                _removeOnMethod = (IReplay)method;
            }

            public void FinishReplay(IILDynamicType target)
            {
                _trueContent!.SetAddOnMethod((IILMethod)_addOnMethod!.TrueContent());
                _trueContent.SetRemoveOnMethod((IILMethod)_removeOnMethod!.TrueContent());
            }
        }

        public IILMethod DefineConstructor(Type[] parameters)
        {
            return DefineConstructor(parameters, Array.Empty<string>());
        }

        public IILMethod DefineConstructor(Type[] parameters, string[] parametersNames)
        {
            var res = new Constructor((int)_instructions.Count, parameters, parametersNames);
            _instructions.Add(res);
            return res;
        }

        class Constructor : IReplay, IILMethod
        {
            readonly int _id;
            readonly Type[] _parameters;
            readonly string[] _parametersNames;
            readonly CachingILGen _ilGen = new CachingILGen();
            int _expectedLength = -1;
            IILMethod? _trueContent;

            public Constructor(int id, Type[] parameters, string[] parametersNames)
            {
                _id = id;
                _parameters = parameters;
<<<<<<< HEAD
                InitLocals = true;
=======
                _parametersNames = parametersNames;
>>>>>>> 986beef1
            }

            public void ReplayTo(IILDynamicType target)
            {
<<<<<<< HEAD
                _trueContent = target.DefineConstructor(_parameters);
                _trueContent.InitLocals = InitLocals;
=======
                _trueContent = target.DefineConstructor(_parameters, _parametersNames);
>>>>>>> 986beef1
                if (_expectedLength >= 0) _trueContent.ExpectedLength(_expectedLength);
            }

            public void FinishReplay(IILDynamicType target)
            {
                _ilGen.ReplayTo(_trueContent!.Generator);
            }

            public void FreeTemps()
            {
                _trueContent = null;
                _ilGen.FreeTemps();
            }

            public bool Equals(IReplay? other)
            {
                if (!(other is Constructor v)) return false;
<<<<<<< HEAD
                return _id == v._id && _parameters.SequenceEqual(v._parameters) && _ilGen.Equals(v._ilGen) && InitLocals == v.InitLocals;
=======
                return _id == v._id && _parameters.SequenceEqual(v._parameters) && _ilGen.Equals(v._ilGen) && _parametersNames.SequenceEqual(v._parametersNames);
>>>>>>> 986beef1
            }

            public override bool Equals(object obj)
            {
                return Equals(obj as IReplay);
            }

            public override int GetHashCode()
            {
                return _id;
            }

            public object TrueContent()
            {
                return _trueContent!;
            }

            public void ExpectedLength(int length)
            {
                _expectedLength = length;
            }

            public bool InitLocals { get; set; }

            public IILGen Generator => _ilGen;
        }

        public void DefineMethodOverride(IILMethod methodBuilder, MethodInfo baseMethod)
        {
            _instructions.Add(new MethodOverride((int)_instructions.Count, methodBuilder, baseMethod));
        }

        class MethodOverride : IReplay
        {
            readonly int _id;
            readonly IReplay _methodBuilder;
            readonly MethodInfo _baseMethod;

            public MethodOverride(int id, IILMethod methodBuilder, MethodInfo baseMethod)
            {
                _id = id;
                _methodBuilder = (IReplay)methodBuilder;
                _baseMethod = baseMethod;
            }

            public void ReplayTo(IILDynamicType target)
            {
            }

            public void FinishReplay(IILDynamicType target)
            {
                target.DefineMethodOverride((IILMethod)_methodBuilder.TrueContent(), _baseMethod);
            }

            public void FreeTemps()
            {
            }

            public bool Equals(IReplay? other)
            {
                if (!(other is MethodOverride v)) return false;
                return _id == v._id && _methodBuilder.Equals(v._methodBuilder) && _baseMethod == v._baseMethod;
            }

            public override bool Equals(object obj)
            {
                return Equals(obj as IReplay);
            }

            public override int GetHashCode()
            {
                return _id;
            }

            public object TrueContent()
            {
                throw new InvalidOperationException();
            }
        }

        public Type CreateType()
        {
            lock (_cachingIlBuilder.Lock)
            {
                var item = (CachingILDynamicType)_cachingIlBuilder.FindInCache(this);
                if (item.TrueContent == null)
                {
                    var typeGen = _cachingIlBuilder.Wrapping.NewType(_name, _baseType, _interfaces);
                    foreach (var replay in _instructions)
                    {
                        replay.ReplayTo(typeGen);
                    }
                    foreach (var replay in _instructions)
                    {
                        replay.FinishReplay(typeGen);
                    }
                    foreach (var replay in _instructions)
                    {
                        replay.FreeTemps();
                    }
                    item.TrueContent = typeGen.CreateType();
                }
                return item.TrueContent;
            }
        }

        public override int GetHashCode()
        {
            // ReSharper disable once NonReadonlyMemberInGetHashCode
            return _name.GetHashCode() * 33 + (int)_instructions.Count;
        }

        public override bool Equals(object obj)
        {
            if (!(obj is CachingILDynamicType v)) return false;
            return _name == v._name && _baseType == v._baseType && _interfaces.SequenceEqual(v._interfaces) &&
                   _instructions.SequenceEqual(v._instructions, ReplayComparer.Instance);
        }

        class ReplayComparer : IEqualityComparer<IReplay>
        {
            internal static readonly ReplayComparer Instance = new ReplayComparer();

            public bool Equals(IReplay? x, IReplay? y)
            {
                if (ReferenceEquals(x, y)) return true;
                return x != null && x.Equals(y);
            }

            public int GetHashCode(IReplay obj)
            {
                return 0;
            }
        }
    }
}<|MERGE_RESOLUTION|>--- conflicted
+++ resolved
@@ -302,21 +302,14 @@
             {
                 _id = id;
                 _parameters = parameters;
-<<<<<<< HEAD
+                _parametersNames = parametersNames;
                 InitLocals = true;
-=======
-                _parametersNames = parametersNames;
->>>>>>> 986beef1
             }
 
             public void ReplayTo(IILDynamicType target)
             {
-<<<<<<< HEAD
-                _trueContent = target.DefineConstructor(_parameters);
+                _trueContent = target.DefineConstructor(_parameters, _parametersNames);
                 _trueContent.InitLocals = InitLocals;
-=======
-                _trueContent = target.DefineConstructor(_parameters, _parametersNames);
->>>>>>> 986beef1
                 if (_expectedLength >= 0) _trueContent.ExpectedLength(_expectedLength);
             }
 
@@ -334,11 +327,7 @@
             public bool Equals(IReplay? other)
             {
                 if (!(other is Constructor v)) return false;
-<<<<<<< HEAD
-                return _id == v._id && _parameters.SequenceEqual(v._parameters) && _ilGen.Equals(v._ilGen) && InitLocals == v.InitLocals;
-=======
-                return _id == v._id && _parameters.SequenceEqual(v._parameters) && _ilGen.Equals(v._ilGen) && _parametersNames.SequenceEqual(v._parametersNames);
->>>>>>> 986beef1
+                return _id == v._id && _parameters.SequenceEqual(v._parameters) && _ilGen.Equals(v._ilGen) && _parametersNames.SequenceEqual(v._parametersNames) && InitLocals == v.InitLocals;
             }
 
             public override bool Equals(object obj)
