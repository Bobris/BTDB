--- conflicted
+++ resolved
@@ -8,16 +8,11 @@
         readonly ConstructorBuilder _constructor;
         int _expectedLength;
         IILGen? _gen;
-<<<<<<< HEAD
+
         readonly IILGenForbiddenInstructions _forbiddenInstructions;
 
-        public ILConstructorImpl(ConstructorBuilder constructor, IILGenForbiddenInstructions forbiddenInstructions)
-=======
-        readonly IILGenForbidenInstructions _forbidenInstructions;
-
-        public ILConstructorImpl(ConstructorBuilder constructor, IILGenForbidenInstructions forbidenInstructions,
+        public ILConstructorImpl(ConstructorBuilder constructor, IILGenForbiddenInstructions forbiddenInstructions,
             string[] parameterNames)
->>>>>>> 986beef1
         {
             _constructor = constructor;
             _forbiddenInstructions = forbiddenInstructions;
@@ -39,7 +34,6 @@
             _expectedLength = length;
         }
 
-<<<<<<< HEAD
         public bool InitLocals
         {
             get => _constructor.InitLocals;
@@ -47,8 +41,5 @@
         }
 
         public IILGen Generator => _gen ??= new ILGenImpl(_constructor.GetILGenerator(_expectedLength), _forbiddenInstructions);
-=======
-        public IILGen Generator => _gen ??= new ILGenImpl(_constructor.GetILGenerator(_expectedLength), _forbidenInstructions);
->>>>>>> 986beef1
     }
 }