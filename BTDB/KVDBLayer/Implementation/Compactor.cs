--- conflicted
+++ resolved
@@ -224,11 +224,7 @@
                 wasteInMemory[i] = new byte[blockSize];
                 var readSize = totalSize - pos;
                 if (readSize > blockSize) readSize = blockSize;
-<<<<<<< HEAD
-                wasteFullStream.RandomRead(wasteInMemory[i].AsSpan(0, (int) readSize), pos, true);
-=======
-                wasteFullStream.RandomRead(wasteInMemory[i], 0, (int)readSize, pos, true);
->>>>>>> f3fa3e62
+                wasteFullStream.RandomRead(wasteInMemory[i].AsSpan(0, (int)readSize), pos, true);
                 pos += readSize;
                 readLimiter.Limit(pos);
             }
