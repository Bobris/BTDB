using System;
using System.Collections.Generic;
using System.Linq;
using System.Threading;
using BTDB.Collections;
using BTDB.KVDBLayer.BTree;
using BTDB.StreamLayer;

namespace BTDB.KVDBLayer
{
    class Compactor
    {
<<<<<<< HEAD
        readonly IKeyValueDBInternal _keyValueDB;
        IRootNodeInternal _root;
        FileStat[] _fileStats;
        Dictionary<ulong, uint> _newPositionMap;
=======
        readonly KeyValueDB _keyValueDB;
        IBTreeRootNode _root;
        RefDictionary<uint, FileStat> _fileStats;

        Dictionary<ulong, ulong> _newPositionMap;
>>>>>>> df67baf9
        readonly CancellationToken _cancellation;

        struct FileStat
        {
            uint _valueLength;
            uint _totalLength;
            bool _forbidToDelete;

            internal FileStat(uint size)
            {
                _totalLength = size;
                _valueLength = 0;
                _forbidToDelete = false;
            }

            internal void AddLength(uint length)
            {
                _valueLength += length;
            }

            internal uint CalcWasteIgnoreUseless()
            {
                if (_totalLength == 0) return 0;
                if (_valueLength == 0) return 0;
                return _totalLength - _valueLength;
            }

            internal bool Useless()
            {
                return _totalLength != 0 && _valueLength == 0 && !_forbidToDelete;
            }

            internal uint CalcUsed()
            {
                return _valueLength;
            }

            internal void MarkForbidToDelete()
            {
                _forbidToDelete = true;
            }

            internal bool IsFreeToDelete()
            {
                return !_forbidToDelete;
            }
        }

        internal Compactor(IKeyValueDBInternal keyValueDB, CancellationToken cancellation)
        {
            _keyValueDB = keyValueDB;
            _cancellation = cancellation;
        }

        void ForbidDeletePreservingHistory(long dontTouchGeneration, long[] usedFilesFromOldGenerations)
        {
            foreach (var fileStat in _fileStats.Index)
            {
                if (!_keyValueDB.ContainsValuesAndDoesNotTouchGeneration(_fileStats.KeyRef(fileStat), dontTouchGeneration)
                    || (usedFilesFromOldGenerations != null && Array.BinarySearch(usedFilesFromOldGenerations,
                            _keyValueDB.GetGeneration(_fileStats.KeyRef(fileStat))) >= 0))
                    _fileStats.ValueRef(fileStat).MarkForbidToDelete();
            }
        }

        void MarkTotallyUselessFilesAsUnknown()
        {
            List<uint> toRemoveFileIds = null;
            foreach (var fileStat in _fileStats.Index)
            {
                if (_fileStats.ValueRef(fileStat).Useless())
                {
                    if (toRemoveFileIds == null)
                        toRemoveFileIds = new List<uint>();
                    toRemoveFileIds.Add(_fileStats.KeyRef(fileStat));
                }
            }

            if (toRemoveFileIds != null)
                _keyValueDB.MarkAsUnknown(toRemoveFileIds);
        }

        internal bool Run()
        {
            if (_keyValueDB.FileCollection.GetCount() == 0) return false;
            _root = _keyValueDB.OldestRoot;
<<<<<<< HEAD
            var dontTouchGeneration = _keyValueDB.GetGeneration(_keyValueDB.GetTrLogFileId(_root));
            var preserveKeyIndexKey = _keyValueDB.CalculatePreserveKeyIndexKeyFromKeyIndexInfos(_keyValueDB.BuildKeyIndexInfos());
=======
            var dontTouchGeneration = _keyValueDB.GetGeneration(_root.TrLogFileId);
            var preserveKeyIndexKey =
                _keyValueDB.CalculatePreserveKeyIndexKeyFromKeyIndexInfos(_keyValueDB.BuildKeyIndexInfos());
>>>>>>> df67baf9
            var preserveKeyIndexGeneration = _keyValueDB.CalculatePreserveKeyIndexGeneration(preserveKeyIndexKey);
            InitFileStats(dontTouchGeneration);
            long[] usedFilesFromOldGenerations = null;
            if (preserveKeyIndexKey < uint.MaxValue)
            {
                var dontTouchGenerationDueToPreserve = -1L;
                if (_keyValueDB.FileCollection.FileInfoByIdx(preserveKeyIndexKey) is IKeyIndex fileInfo)
                {
                    dontTouchGenerationDueToPreserve = fileInfo.Generation;
                    dontTouchGenerationDueToPreserve = Math.Min(dontTouchGenerationDueToPreserve,
                        _keyValueDB.GetGeneration(fileInfo.TrLogFileId));
                    if (fileInfo.UsedFilesInOlderGenerations == null)
                        _keyValueDB.LoadUsedFilesFromKeyIndex(preserveKeyIndexKey, fileInfo);
                    usedFilesFromOldGenerations = fileInfo.UsedFilesInOlderGenerations;
                }

                dontTouchGeneration = Math.Min(dontTouchGeneration, dontTouchGenerationDueToPreserve);
            }

            var lastCommited = _keyValueDB.LastCommited;
            if (_root != lastCommited) ForbidDeleteOfFilesUsedByStillRunningOldTransaction(_root);
            ForbidDeletePreservingHistory(dontTouchGeneration, usedFilesFromOldGenerations);
            CalculateFileUsefullness(lastCommited);
            MarkTotallyUselessFilesAsUnknown();
            var totalWaste = CalcTotalWaste();
            _keyValueDB.Logger?.CompactionStart(totalWaste);
            if (IsWasteSmall(totalWaste))
            {
                if (_keyValueDB.DistanceFromLastKeyIndex(_root) > (ulong)(_keyValueDB.MaxTrLogFileSize / 4))
                    _keyValueDB.CreateIndexFile(_cancellation, preserveKeyIndexGeneration);
                _keyValueDB.FileCollection.DeleteAllUnknownFiles();
                return false;
            }

            long btreesCorrectInTransactionId;
            var toRemoveFileIds = new List<uint>();
            do
            {
                _newPositionMap = new Dictionary<ulong, ulong>();
                do
                {
                    CompactOnePureValueFileIteration(toRemoveFileIds);
                    totalWaste = CalcTotalWaste();
                } while (_newPositionMap.Count * 50 / (1024 * 1024) < _keyValueDB.CompactorRamLimitInMb &&
                         !IsWasteSmall(totalWaste));

                btreesCorrectInTransactionId = _keyValueDB.ReplaceBTreeValues(_cancellation, _newPositionMap);
            } while (!IsWasteSmall(totalWaste));

            _keyValueDB.CreateIndexFile(_cancellation, preserveKeyIndexGeneration);
            if (_keyValueDB.AreAllTransactionsBeforeFinished(btreesCorrectInTransactionId))
            {
                _keyValueDB.MarkAsUnknown(toRemoveFileIds);
            }

            _keyValueDB.FileCollection.DeleteAllUnknownFiles();
            return true;
        }

<<<<<<< HEAD
        void ForbidDeleteOfFilesUsedByStillRunningOldTransaction(IRootNodeInternal root)
=======
        void CompactOnePureValueFileIteration(List<uint> toRemoveFileIds)
        {
            _cancellation.ThrowIfCancellationRequested();
            var writer = _keyValueDB.StartPureValuesFile(out var valueFileId);
            while (true)
            {
                var wastefullFileId =
                    FindMostWastefullFile(_keyValueDB.MaxTrLogFileSize - writer.GetCurrentPosition());
                if (wastefullFileId == 0) break;
                MoveValuesContent(writer, wastefullFileId, valueFileId);
                if (_fileStats.GetOrFakeValueRef(wastefullFileId).IsFreeToDelete())
                    toRemoveFileIds.Add(wastefullFileId);
                _fileStats.GetOrFakeValueRef(wastefullFileId) = new FileStat(0);
            }

            var valueFile = _keyValueDB.FileCollection.GetFile(valueFileId);
            valueFile.HardFlush();
            valueFile.Truncate();
            _keyValueDB.Logger?.CompactionCreatedPureValueFile(valueFileId, valueFile.GetSize(),
                (uint)_newPositionMap.Count, 28 *
#if NETFRAMEWORK
                                                  (ulong) _newPositionMap.Count
#else
                                              (ulong)_newPositionMap.EnsureCapacity(0)
#endif
            );
        }

        void ForbidDeleteOfFilesUsedByStillRunningOldTransaction(IBTreeRootNode root)
>>>>>>> df67baf9
        {
            _keyValueDB.IterateRoot(root, (valueFileId, valueOfs, valueSize) =>
            {
                _cancellation.ThrowIfCancellationRequested();
                _fileStats.GetOrFakeValueRef(valueFileId).MarkForbidToDelete();
            });
        }

        bool IsWasteSmall(ulong totalWaste)
        {
            return totalWaste < (ulong)_keyValueDB.MaxTrLogFileSize / 4;
        }

        void MoveValuesContent(AbstractBufferedWriter writer, uint wastefullFileId, uint pvlFileId)
        {
            const uint blockSize = 256 * 1024;
            var wasteFullStream = _keyValueDB.FileCollection.GetFile(wastefullFileId);
            var totalSize = wasteFullStream.GetSize();
            var blocks = (int)((totalSize + blockSize - 1) / blockSize);
            var wasteInMemory = new byte[blocks][];
            var pos = 0UL;
            for (var i = 0; i < blocks; i++)
            {
                _cancellation.ThrowIfCancellationRequested();
                wasteInMemory[i] = new byte[blockSize];
                var readSize = totalSize - pos;
                if (readSize > blockSize) readSize = blockSize;
                wasteFullStream.RandomRead(wasteInMemory[i].AsSpan(0, (int)readSize), pos, true);
                pos += readSize;
            }
<<<<<<< HEAD
            _keyValueDB.IterateRoot(_root, (valueFileId, valueOfs, valueSize) =>
=======

            _root.Iterate((valueFileId, valueOfs, valueSize) =>
            {
                if (valueFileId != wastefullFileId) return;
                var size = (uint)Math.Abs(valueSize);
                _newPositionMap.Add(((ulong)wastefullFileId << 32) | valueOfs,
                    ((ulong)pvlFileId << 32) + (ulong)writer.GetCurrentPosition());
                pos = valueOfs;
                while (size > 0)
>>>>>>> df67baf9
                {
                    _cancellation.ThrowIfCancellationRequested();
                    var blockId = pos / blockSize;
                    var blockStart = pos % blockSize;
                    var writeSize = (uint)(blockSize - blockStart);
                    if (writeSize > size) writeSize = size;
                    writer.WriteBlock(wasteInMemory[blockId], (int)blockStart, (int)writeSize);
                    size -= writeSize;
                    pos += writeSize;
                }
            });
        }

        ulong CalcTotalWaste()
        {
            var total = 0ul;
            foreach (var fileStat in _fileStats.Index)
            {
                var waste = _fileStats.ValueRef(fileStat).CalcWasteIgnoreUseless();
                if (waste > 1024) total += waste;
            }

            return total;
        }

        uint FindMostWastefullFile(long space)
        {
            if (space <= 0) return 0;
            var bestWaste = 0u;
            var bestFile = 0u;
            foreach (var fileStat in _fileStats.Index)
            {
                var waste = _fileStats.ValueRef(fileStat).CalcWasteIgnoreUseless();
                if (waste <= bestWaste || space < _fileStats.ValueRef(fileStat).CalcUsed()) continue;
                bestWaste = waste;
                bestFile = _fileStats.KeyRef(fileStat);
            }

            return bestFile;
        }

        void InitFileStats(long dontTouchGeneration)
        {
            _fileStats = new RefDictionary<uint, FileStat>();
            foreach (var file in _keyValueDB.FileCollection.FileInfos)
            {
                if (file.Value.SubDBId != 0) continue;
                if (!_keyValueDB.ContainsValuesAndDoesNotTouchGeneration(file.Key, dontTouchGeneration))
                {
                    continue;
                }
                _fileStats.GetOrAddValueRef(file.Key) = new FileStat((uint)_keyValueDB.FileCollection.GetSize(file.Key));
            }
        }

        void CalculateFileUsefullness(IRootNodeInternal root)
        {
<<<<<<< HEAD
            _keyValueDB.IterateRoot(root, (valueFileId, valueOfs, valueSize) =>
                {
                    var id = valueFileId;
                    var fileStats = _fileStats;
                    _cancellation.ThrowIfCancellationRequested();
                    if (id < fileStats.Length) fileStats[id].AddLength((uint)Math.Abs(valueSize));
                });
=======
            root.Iterate((valueFileId, valueOfs, valueSize) =>
            {
                _cancellation.ThrowIfCancellationRequested();
                _fileStats.GetOrFakeValueRef(valueFileId).AddLength((uint)Math.Abs(valueSize));
            });
>>>>>>> df67baf9
        }
    }
}<|MERGE_RESOLUTION|>--- conflicted
+++ resolved
@@ -10,18 +10,11 @@
 {
     class Compactor
     {
-<<<<<<< HEAD
         readonly IKeyValueDBInternal _keyValueDB;
         IRootNodeInternal _root;
-        FileStat[] _fileStats;
-        Dictionary<ulong, uint> _newPositionMap;
-=======
-        readonly KeyValueDB _keyValueDB;
-        IBTreeRootNode _root;
         RefDictionary<uint, FileStat> _fileStats;
 
         Dictionary<ulong, ulong> _newPositionMap;
->>>>>>> df67baf9
         readonly CancellationToken _cancellation;
 
         struct FileStat
@@ -80,7 +73,8 @@
         {
             foreach (var fileStat in _fileStats.Index)
             {
-                if (!_keyValueDB.ContainsValuesAndDoesNotTouchGeneration(_fileStats.KeyRef(fileStat), dontTouchGeneration)
+                if (!_keyValueDB.ContainsValuesAndDoesNotTouchGeneration(_fileStats.KeyRef(fileStat),
+                        dontTouchGeneration)
                     || (usedFilesFromOldGenerations != null && Array.BinarySearch(usedFilesFromOldGenerations,
                             _keyValueDB.GetGeneration(_fileStats.KeyRef(fileStat))) >= 0))
                     _fileStats.ValueRef(fileStat).MarkForbidToDelete();
@@ -108,14 +102,9 @@
         {
             if (_keyValueDB.FileCollection.GetCount() == 0) return false;
             _root = _keyValueDB.OldestRoot;
-<<<<<<< HEAD
             var dontTouchGeneration = _keyValueDB.GetGeneration(_keyValueDB.GetTrLogFileId(_root));
-            var preserveKeyIndexKey = _keyValueDB.CalculatePreserveKeyIndexKeyFromKeyIndexInfos(_keyValueDB.BuildKeyIndexInfos());
-=======
-            var dontTouchGeneration = _keyValueDB.GetGeneration(_root.TrLogFileId);
             var preserveKeyIndexKey =
                 _keyValueDB.CalculatePreserveKeyIndexKeyFromKeyIndexInfos(_keyValueDB.BuildKeyIndexInfos());
->>>>>>> df67baf9
             var preserveKeyIndexGeneration = _keyValueDB.CalculatePreserveKeyIndexGeneration(preserveKeyIndexKey);
             InitFileStats(dontTouchGeneration);
             long[] usedFilesFromOldGenerations = null;
@@ -136,7 +125,7 @@
             }
 
             var lastCommited = _keyValueDB.LastCommited;
-            if (_root != lastCommited) ForbidDeleteOfFilesUsedByStillRunningOldTransaction(_root);
+            if (_root != lastCommited) ForbidDeleteOfFilesUsedByStillRunningOldTransaction();
             ForbidDeletePreservingHistory(dontTouchGeneration, usedFilesFromOldGenerations);
             CalculateFileUsefullness(lastCommited);
             MarkTotallyUselessFilesAsUnknown();
@@ -144,7 +133,7 @@
             _keyValueDB.Logger?.CompactionStart(totalWaste);
             if (IsWasteSmall(totalWaste))
             {
-                if (_keyValueDB.DistanceFromLastKeyIndex(_root) > (ulong)(_keyValueDB.MaxTrLogFileSize / 4))
+                if (_keyValueDB.DistanceFromLastKeyIndex(_root) > (ulong) (_keyValueDB.MaxTrLogFileSize / 4))
                     _keyValueDB.CreateIndexFile(_cancellation, preserveKeyIndexGeneration);
                 _keyValueDB.FileCollection.DeleteAllUnknownFiles();
                 return false;
@@ -175,9 +164,6 @@
             return true;
         }
 
-<<<<<<< HEAD
-        void ForbidDeleteOfFilesUsedByStillRunningOldTransaction(IRootNodeInternal root)
-=======
         void CompactOnePureValueFileIteration(List<uint> toRemoveFileIds)
         {
             _cancellation.ThrowIfCancellationRequested();
@@ -197,19 +183,18 @@
             valueFile.HardFlush();
             valueFile.Truncate();
             _keyValueDB.Logger?.CompactionCreatedPureValueFile(valueFileId, valueFile.GetSize(),
-                (uint)_newPositionMap.Count, 28 *
+                (uint) _newPositionMap.Count, 28 *
 #if NETFRAMEWORK
-                                                  (ulong) _newPositionMap.Count
+                                              (ulong) _newPositionMap.Count
 #else
-                                              (ulong)_newPositionMap.EnsureCapacity(0)
+                                              (ulong) _newPositionMap.EnsureCapacity(0)
 #endif
             );
         }
 
-        void ForbidDeleteOfFilesUsedByStillRunningOldTransaction(IBTreeRootNode root)
->>>>>>> df67baf9
-        {
-            _keyValueDB.IterateRoot(root, (valueFileId, valueOfs, valueSize) =>
+        void ForbidDeleteOfFilesUsedByStillRunningOldTransaction()
+        {
+            _keyValueDB.IterateRoot(_root, (valueFileId, valueOfs, valueSize) =>
             {
                 _cancellation.ThrowIfCancellationRequested();
                 _fileStats.GetOrFakeValueRef(valueFileId).MarkForbidToDelete();
@@ -218,7 +203,7 @@
 
         bool IsWasteSmall(ulong totalWaste)
         {
-            return totalWaste < (ulong)_keyValueDB.MaxTrLogFileSize / 4;
+            return totalWaste < (ulong) _keyValueDB.MaxTrLogFileSize / 4;
         }
 
         void MoveValuesContent(AbstractBufferedWriter writer, uint wastefullFileId, uint pvlFileId)
@@ -226,7 +211,7 @@
             const uint blockSize = 256 * 1024;
             var wasteFullStream = _keyValueDB.FileCollection.GetFile(wastefullFileId);
             var totalSize = wasteFullStream.GetSize();
-            var blocks = (int)((totalSize + blockSize - 1) / blockSize);
+            var blocks = (int) ((totalSize + blockSize - 1) / blockSize);
             var wasteInMemory = new byte[blocks][];
             var pos = 0UL;
             for (var i = 0; i < blocks; i++)
@@ -235,29 +220,25 @@
                 wasteInMemory[i] = new byte[blockSize];
                 var readSize = totalSize - pos;
                 if (readSize > blockSize) readSize = blockSize;
-                wasteFullStream.RandomRead(wasteInMemory[i].AsSpan(0, (int)readSize), pos, true);
+                wasteFullStream.RandomRead(wasteInMemory[i].AsSpan(0, (int) readSize), pos, true);
                 pos += readSize;
             }
-<<<<<<< HEAD
+
             _keyValueDB.IterateRoot(_root, (valueFileId, valueOfs, valueSize) =>
-=======
-
-            _root.Iterate((valueFileId, valueOfs, valueSize) =>
             {
                 if (valueFileId != wastefullFileId) return;
-                var size = (uint)Math.Abs(valueSize);
-                _newPositionMap.Add(((ulong)wastefullFileId << 32) | valueOfs,
-                    ((ulong)pvlFileId << 32) + (ulong)writer.GetCurrentPosition());
+                var size = (uint) Math.Abs(valueSize);
+                _newPositionMap.Add(((ulong) wastefullFileId << 32) | valueOfs,
+                    ((ulong) pvlFileId << 32) + (ulong) writer.GetCurrentPosition());
                 pos = valueOfs;
                 while (size > 0)
->>>>>>> df67baf9
                 {
                     _cancellation.ThrowIfCancellationRequested();
                     var blockId = pos / blockSize;
                     var blockStart = pos % blockSize;
-                    var writeSize = (uint)(blockSize - blockStart);
+                    var writeSize = (uint) (blockSize - blockStart);
                     if (writeSize > size) writeSize = size;
-                    writer.WriteBlock(wasteInMemory[blockId], (int)blockStart, (int)writeSize);
+                    writer.WriteBlock(wasteInMemory[blockId], (int) blockStart, (int) writeSize);
                     size -= writeSize;
                     pos += writeSize;
                 }
@@ -302,27 +283,19 @@
                 {
                     continue;
                 }
-                _fileStats.GetOrAddValueRef(file.Key) = new FileStat((uint)_keyValueDB.FileCollection.GetSize(file.Key));
+
+                _fileStats.GetOrAddValueRef(file.Key) =
+                    new FileStat((uint) _keyValueDB.FileCollection.GetSize(file.Key));
             }
         }
 
         void CalculateFileUsefullness(IRootNodeInternal root)
         {
-<<<<<<< HEAD
             _keyValueDB.IterateRoot(root, (valueFileId, valueOfs, valueSize) =>
-                {
-                    var id = valueFileId;
-                    var fileStats = _fileStats;
-                    _cancellation.ThrowIfCancellationRequested();
-                    if (id < fileStats.Length) fileStats[id].AddLength((uint)Math.Abs(valueSize));
-                });
-=======
-            root.Iterate((valueFileId, valueOfs, valueSize) =>
             {
                 _cancellation.ThrowIfCancellationRequested();
-                _fileStats.GetOrFakeValueRef(valueFileId).AddLength((uint)Math.Abs(valueSize));
+                _fileStats.GetOrFakeValueRef(valueFileId).AddLength((uint) Math.Abs(valueSize));
             });
->>>>>>> df67baf9
         }
     }
 }