--- conflicted
+++ resolved
@@ -77,40 +77,21 @@
                 return new Reader(this);
             }
 
-<<<<<<< HEAD
+            public void AdvisePrefetch()
+            {
+            }
+
             public void RandomRead(Span<byte> data, ulong position, bool doNotCache)
             {
-                while (data.Length > 0)
-                {
-                    byte[] buf;
-                    lock (_lock)
-                    {
-                        if (position + (ulong)data.Length > (ulong)_writer.GetCurrentPosition()) throw new EndOfStreamException();
-                        buf = _data[(int)(position / OneBufSize)];
-                    }
-                    var bufofs = (int)(position % OneBufSize);
-                    var copy = Math.Min(data.Length, OneBufSize - bufofs);
-                    buf.AsSpan(bufofs,copy).CopyTo(data);
-                    data = data.Slice(copy);
-                    position += (ulong)copy;
-=======
-            public void AdvisePrefetch()
-            {
-            }
-
-            public void RandomRead(byte[] data, int offset, int size, ulong position, bool doNotCache)
-            {
                 var storage = Volatile.Read(ref _data);
-                while (size > 0)
+                while (!data.IsEmpty)
                 {
                     var buf = storage[(int) (position / OneBufSize)];
                     var bufOfs = (int) (position % OneBufSize);
-                    var copy = Math.Min(size, OneBufSize - bufOfs);
-                    Array.Copy(buf, bufOfs, data, offset, copy);
-                    offset += copy;
-                    size -= copy;
+                    var copy = Math.Min(data.Length, OneBufSize - bufOfs);
+                    buf.AsSpan(bufOfs,copy).CopyTo(data);
+                    data = data.Slice(copy);
                     position += (ulong) copy;
->>>>>>> 8e0f5646
                 }
             }
 
