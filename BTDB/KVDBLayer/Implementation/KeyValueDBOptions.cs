using BTDB.ARTLib;

namespace BTDB.KVDBLayer
{
    public class KeyValueDBOptions
    {
        public IFileCollection FileCollection;
        public ICompressionStrategy Compression = new SnappyCompressionStrategy();
        public uint FileSplitSize = int.MaxValue;
        public ICompactorScheduler CompactorScheduler = KVDBLayer.CompactorScheduler.Instance;
        public ulong? OpenUpToCommitUlong;
        public ulong? PreserveHistoryUpToCommitUlong;
<<<<<<< HEAD
        public IOffHeapAllocator Allocator;
=======
        public ulong? CompactorReadBytesPerSecondLimit;
        public ulong? CompactorWriteBytesPerSecondLimit;
>>>>>>> 8e0f5646
    }
}<|MERGE_RESOLUTION|>--- conflicted
+++ resolved
@@ -10,11 +10,8 @@
         public ICompactorScheduler CompactorScheduler = KVDBLayer.CompactorScheduler.Instance;
         public ulong? OpenUpToCommitUlong;
         public ulong? PreserveHistoryUpToCommitUlong;
-<<<<<<< HEAD
-        public IOffHeapAllocator Allocator;
-=======
         public ulong? CompactorReadBytesPerSecondLimit;
         public ulong? CompactorWriteBytesPerSecondLimit;
->>>>>>> 8e0f5646
+        public IOffHeapAllocator Allocator;
     }
 }