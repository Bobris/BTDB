--- conflicted
+++ resolved
@@ -197,15 +197,11 @@
                 return new Reader(this);
             }
 
-<<<<<<< HEAD
+            public void AdvisePrefetch()
+            {
+            }
+
             public void RandomRead(Span<byte> data, ulong position, bool doNotCache)
-=======
-            public void AdvisePrefetch()
-            {
-            }
-
-            public void RandomRead(byte[] data, int offset, int size, ulong position, bool doNotCache)
->>>>>>> 8e0f5646
             {
                 using (_readerWriterLock.ReadLock())
                 {
