using System;
using System.Collections.Generic;
using System.IO;
using System.Linq;
using System.Text;
using System.Threading;
using System.Threading.Tasks;
using BTDB.Buffer;
using BTDB.KVDBLayer.BTree;
using BTDB.KVDBLayer.Implementation;
using BTDB.ODBLayer;
using BTDB.StreamLayer;

namespace BTDB.KVDBLayer
{
    public class KeyValueDB : IHaveSubDB, IKeyValueDBInternal
    {
        const int MaxValueSizeInlineInMemory = 7;
        const int EndOfIndexFileMarker = 0x1234DEAD;
        IBTreeRootNode _lastCommited;

        long
            _preserveHistoryUpToCommitUlong; // it is long only because Interlock.Read is just long cappable, MaxValue means no preserving history

        IBTreeRootNode _nextRoot;
        KeyValueDBTransaction _writingTransaction;

        readonly Queue<TaskCompletionSource<IKeyValueDBTransaction>> _writeWaitingQueue =
            new Queue<TaskCompletionSource<IKeyValueDBTransaction>>();

        readonly object _writeLock = new object();
        uint _fileIdWithTransactionLog;
        uint _fileIdWithPreviousTransactionLog;
        IFileCollectionFile _fileWithTransactionLog;
        AbstractBufferedWriter _writerWithTransactionLog;
        static readonly byte[] MagicStartOfTransaction = {(byte) 't', (byte) 'R'};
        readonly ICompressionStrategy _compression;
        readonly ICompactorScheduler _compactorScheduler;

        readonly HashSet<IBTreeRootNode> _usedBTreeRootNodes =
            new HashSet<IBTreeRootNode>(ReferenceEqualityComparer<IBTreeRootNode>.Instance);

        readonly object _usedBTreeRootNodesLock = new object();
        readonly IFileCollectionWithFileInfos _fileCollection;
        readonly Dictionary<long, object> _subDBs = new Dictionary<long, object>();
        readonly Func<CancellationToken, bool> _compactFunc;
        uint _maxTrLogFileSize;
        public uint CompactorRamLimitInMb { get; set; }
        public ulong _compactorReadBytesPerSecondLimit;
        public ulong _compactorWriteBytesPerSecondLimit;

        public KeyValueDB(IFileCollection fileCollection)
            : this(fileCollection, new SnappyCompressionStrategy())
        {
        }

        public KeyValueDB(IFileCollection fileCollection, ICompressionStrategy compression,
            uint fileSplitSize = int.MaxValue)
            : this(fileCollection, compression, fileSplitSize, CompactorScheduler.Instance)
        {
        }

        public KeyValueDB(IFileCollection fileCollection, ICompressionStrategy compression, uint fileSplitSize,
            ICompactorScheduler compactorScheduler)
            : this(new KeyValueDBOptions
            {
                FileCollection = fileCollection, Compression = compression, FileSplitSize = fileSplitSize,
                CompactorScheduler = compactorScheduler
            })
        {
        }

        public KeyValueDB(KeyValueDBOptions options)
        {
            if (options == null) throw new ArgumentNullException(nameof(options));
            if (options.FileCollection == null) throw new ArgumentNullException(nameof(options.FileCollection));
            if (options.Compression == null) throw new ArgumentNullException(nameof(options.Compression));
            if (options.FileSplitSize < 1024 || options.FileSplitSize > int.MaxValue)
                throw new ArgumentOutOfRangeException(nameof(options.FileSplitSize), "Allowed range 1024 - 2G");
            _compactorScheduler = options.CompactorScheduler;
            _maxTrLogFileSize = options.FileSplitSize;
            _compression = options.Compression;
            DurableTransactions = false;
            _fileCollection = new FileCollectionWithFileInfos(options.FileCollection);
            _compactorReadBytesPerSecondLimit = options.CompactorReadBytesPerSecondLimit ?? 0;
            _compactorWriteBytesPerSecondLimit = options.CompactorWriteBytesPerSecondLimit ?? 0;
            _lastCommited = new BTreeRoot(0);
            _preserveHistoryUpToCommitUlong = (long) (options.PreserveHistoryUpToCommitUlong ?? ulong.MaxValue);
            CompactorRamLimitInMb = 200;
            LoadInfoAboutFiles(options.OpenUpToCommitUlong);
            _compactFunc = _compactorScheduler?.AddCompactAction(Compact);
            _compactorScheduler?.AdviceRunning(true);
        }

        ulong IKeyValueDBInternal.DistanceFromLastKeyIndex(IRootNodeInternal root)
        {
            return DistanceFromLastKeyIndex((IBTreeRootNode) root);
        }

        List<KeyIndexInfo> IKeyValueDBInternal.BuildKeyIndexInfos()
        {
            var keyIndexes = new List<KeyIndexInfo>();
            foreach (var fileInfo in _fileCollection.FileInfos)
            {
                var keyIndex = fileInfo.Value as IKeyIndex;
                if (keyIndex == null) continue;
                keyIndexes.Add(new KeyIndexInfo
                    {Key = fileInfo.Key, Generation = keyIndex.Generation, CommitUlong = keyIndex.CommitUlong});
            }

            if (keyIndexes.Count > 1)
                keyIndexes.Sort((l, r) => Comparer<long>.Default.Compare(l.Generation, r.Generation));
            return keyIndexes;
        }

        void LoadInfoAboutFiles(ulong? openUpToCommitUlong)
        {
            long latestGeneration = -1;
            uint lastestTrLogFileId = 0;
            foreach (var fileInfo in _fileCollection.FileInfos)
            {
                var trLog = fileInfo.Value as IFileTransactionLog;
                if (trLog == null) continue;
                if (trLog.Generation > latestGeneration)
                {
                    latestGeneration = trLog.Generation;
                    lastestTrLogFileId = fileInfo.Key;
                }
            }

            var keyIndexes = ((IKeyValueDBInternal) this).BuildKeyIndexInfos();
            var preserveKeyIndexKey =
                ((IKeyValueDBInternal) this).CalculatePreserveKeyIndexKeyFromKeyIndexInfos(keyIndexes);
            var preserveKeyIndexGeneration = CalculatePreserveKeyIndexGeneration(preserveKeyIndexKey);
            var firstTrLogId = LinkTransactionLogFileIds(lastestTrLogFileId);
            var firstTrLogOffset = 0u;
            var hasKeyIndex = false;
            while (keyIndexes.Count > 0)
            {
                var nearKeyIndex = keyIndexes.Count - 1;
                if (openUpToCommitUlong.HasValue)
                {
                    while (nearKeyIndex >= 0)
                    {
                        if (keyIndexes[nearKeyIndex].CommitUlong <= openUpToCommitUlong.Value)
                            break;
                        nearKeyIndex--;
                    }

                    if (nearKeyIndex < 0)
                    {
                        // If we have all trl files we can replay from start
                        if (GetGeneration(firstTrLogId) == 1)
                            break;
                        // Or we have to start with oldest kvi
                        nearKeyIndex = 0;
                    }
                }

                var keyIndex = keyIndexes[nearKeyIndex];
                keyIndexes.RemoveAt(nearKeyIndex);
                var info = (IKeyIndex) _fileCollection.FileInfoByIdx(keyIndex.Key);
                _nextRoot = _lastCommited.NewTransactionRoot();
                if (LoadKeyIndex(keyIndex.Key, info) && firstTrLogId <= info.TrLogFileId)
                {
                    _lastCommited = _nextRoot;
                    _nextRoot = null;
                    firstTrLogId = info.TrLogFileId;
                    firstTrLogOffset = info.TrLogOffset;
                    hasKeyIndex = true;
                    break;
                }

                // Corrupted kvi - could be removed
                _fileCollection.MakeIdxUnknown(keyIndex.Key);
            }

            while (keyIndexes.Count > 0)
            {
                var keyIndex = keyIndexes[keyIndexes.Count - 1];
                keyIndexes.RemoveAt(keyIndexes.Count - 1);
                if (keyIndex.Key != preserveKeyIndexKey)
                    _fileCollection.MakeIdxUnknown(keyIndex.Key);
            }

            LoadTransactionLogs(firstTrLogId, firstTrLogOffset, openUpToCommitUlong);
            if (openUpToCommitUlong.HasValue || lastestTrLogFileId != firstTrLogId && firstTrLogId != 0 ||
                !hasKeyIndex && _fileCollection.FileInfos.Any(p => p.Value.SubDBId == 0))
            {
                // Need to create new trl if cannot append to last one so it is then written to kvi
                if (openUpToCommitUlong.HasValue && _fileIdWithTransactionLog == 0)
                {
                    WriteStartOfNewTransactionLogFile();
<<<<<<< HEAD
                    FlushCurrentTrl();
                    UpdateTransactionLogInBTreeRoot(_lastCommited);
                }

                CreateIndexFile(CancellationToken.None, preserveKeyIndexGeneration);
=======
                    _fileWithTransactionLog.HardFlush();
                    _fileWithTransactionLog.Truncate();
                    UpdateTransactionLogInBTreeRoot(LastCommited);
                }
                CreateIndexFile(CancellationToken.None, preserveKeyIndexGeneration, true);
            }
            if (_fileIdWithTransactionLog != 0)
            {
                if (_writerWithTransactionLog == null)
                {
                    _fileWithTransactionLog = FileCollection.GetFile(_fileIdWithTransactionLog);
                    _writerWithTransactionLog = _fileWithTransactionLog.GetAppenderWriter();
                }
                if (_writerWithTransactionLog.GetCurrentPosition() > MaxTrLogFileSize)
                {
                    WriteStartOfNewTransactionLogFile();
                }
>>>>>>> 8e0f5646
            }

            _fileCollection.DeleteAllUnknownFiles();
            foreach (var fileInfo in _fileCollection.FileInfos)
            {
                var ft = fileInfo.Value.FileType;
                if (ft == KVFileType.TransactionLog || ft == KVFileType.PureValuesWithId || ft == KVFileType.PureValues)
                {
                    _fileCollection.GetFile(fileInfo.Key)?.AdvisePrefetch();
                }
            }
        }

        bool IKeyValueDBInternal.LoadUsedFilesFromKeyIndex(uint fileId, IKeyIndex info)
        {
            return LoadUsedFilesFromKeyIndex(fileId, info);
        }

        public long CalculatePreserveKeyIndexGeneration(uint preserveKeyIndexKey)
        {
            if (preserveKeyIndexKey <= 0) return -1;
            if (preserveKeyIndexKey < uint.MaxValue)
            {
                return GetGeneration(preserveKeyIndexKey);
            }
            else
            {
                return long.MaxValue;
            }
        }

        uint IKeyValueDBInternal.CalculatePreserveKeyIndexKeyFromKeyIndexInfos(List<KeyIndexInfo> keyIndexes)
        {
            var preserveKeyIndexKey = uint.MaxValue;
            var preserveHistoryUpToCommitUlong = (ulong) Interlocked.Read(ref _preserveHistoryUpToCommitUlong);
            if (preserveHistoryUpToCommitUlong != ulong.MaxValue &&
                _lastCommited.CommitUlong != preserveHistoryUpToCommitUlong)
            {
                var nearKeyIndex = keyIndexes.Count - 1;
                while (nearKeyIndex >= 0)
                {
                    if (keyIndexes[nearKeyIndex].CommitUlong <= preserveHistoryUpToCommitUlong)
                    {
                        preserveKeyIndexKey = keyIndexes[nearKeyIndex].Key;
                        break;
                    }

                    nearKeyIndex--;
                }

                if (nearKeyIndex < 0)
                    preserveKeyIndexKey = 0;
            }

            return preserveKeyIndexKey;
        }

<<<<<<< HEAD
        uint IKeyValueDBInternal.GetTrLogFileId(IRootNodeInternal root)
        {
            return ((IBTreeRootNode) root).TrLogFileId;
        }

        void IKeyValueDBInternal.IterateRoot(IRootNodeInternal root, ValuesIterateAction visit)
        {
            ((IBTreeRootNode) root).Iterate(visit);
        }

        internal void CreateIndexFile(CancellationToken cancellation, long preserveKeyIndexGeneration)
        {
            var idxFileId = CreateKeyIndexFile(_lastCommited, cancellation);
            MarkAsUnknown(_fileCollection.FileInfos.Where(p =>
                p.Value.FileType == KVFileType.KeyIndex && p.Key != idxFileId &&
                p.Value.Generation != preserveKeyIndexGeneration).Select(p => p.Key));
=======
        internal void CreateIndexFile(CancellationToken cancellation, long preserveKeyIndexGeneration, bool fullSpeed = false)
        {
            var idxFileId = CreateKeyIndexFile(LastCommited, cancellation, fullSpeed);
            MarkAsUnknown(_fileCollection.FileInfos.Where(p => p.Value.FileType == KVFileType.KeyIndex && p.Key != idxFileId && p.Value.Generation != preserveKeyIndexGeneration).Select(p => p.Key));
>>>>>>> 8e0f5646
        }

        internal bool LoadUsedFilesFromKeyIndex(uint fileId, IKeyIndex info)
        {
            try
            {
                var reader = FileCollection.GetFile(fileId).GetExclusiveReader();
                FileKeyIndex.SkipHeader(reader);
                var keyCount = info.KeyValueCount;
                HashSet<uint> usedFileIds = new HashSet<uint>();
                if (info.Compression == KeyIndexCompression.Old)
                {
                    for (int i = 0; i < keyCount; i++)
                    {
                        var keyLength = reader.ReadVInt32();
                        reader.SkipBlock(keyLength);
                        var vFileId = reader.ReadVUInt32();
                        if (vFileId > 0) usedFileIds.Add(vFileId);
                        reader.SkipVUInt32();
                        reader.SkipVInt32();
                    }
                }
                else
                {
                    if (info.Compression != KeyIndexCompression.None)
                        return false;
                    for (int i = 0; i < keyCount; i++)
                    {
                        reader.SkipVUInt32();
                        var keyLengthWithoutPrefix = (int) reader.ReadVUInt32();
                        reader.SkipBlock(keyLengthWithoutPrefix);
                        var vFileId = reader.ReadVUInt32();
                        if (vFileId > 0) usedFileIds.Add(vFileId);
                        reader.SkipVUInt32();
                        reader.SkipVInt32();
                    }
                }

                var trlGeneration = GetGeneration(info.TrLogFileId);
<<<<<<< HEAD
                try
                {
                    info.UsedFilesInOlderGenerations = usedFileIds.Select(fi => GetGeneration(fi))
                        .Where(gen => gen < trlGeneration).OrderBy(a => a).ToArray();
                }
                catch (ArgumentOutOfRangeException)
                {
                    // KVI uses missing pvl/trl file
                    info.UsedFilesInOlderGenerations = new long[0];
                    return false;
                }

=======
                info.UsedFilesInOlderGenerations = usedFileIds.Select(fi => GetGenerationIgnoreMissing(fi)).Where(gen => gen > 0 && gen < trlGeneration).OrderBy(a => a).ToArray();
>>>>>>> 8e0f5646
                if (reader.Eof) return true;
                if (reader.ReadInt32() == EndOfIndexFileMarker) return true;
                return false;
            }
            catch (Exception)
            {
                return false;
            }
        }

        bool LoadKeyIndex(uint fileId, IKeyIndex info)
        {
            try
            {
                var reader = FileCollection.GetFile(fileId).GetExclusiveReader();
                FileKeyIndex.SkipHeader(reader);
                var keyCount = info.KeyValueCount;
                _nextRoot.TrLogFileId = info.TrLogFileId;
                _nextRoot.TrLogOffset = info.TrLogOffset;
                _nextRoot.CommitUlong = info.CommitUlong;
                _nextRoot.UlongsArray = info.Ulongs;
                HashSet<uint> usedFileIds = new HashSet<uint>();
                if (info.Compression == KeyIndexCompression.Old)
                {
                    _nextRoot.BuildTree(keyCount, () =>
                    {
                        var keyLength = reader.ReadVInt32();
                        var key = ByteBuffer.NewAsync(new byte[Math.Abs(keyLength)]);
                        reader.ReadBlock(key);
                        if (keyLength < 0)
                        {
                            _compression.DecompressKey(ref key);
                        }

                        var vFileId = reader.ReadVUInt32();
                        if (vFileId > 0) usedFileIds.Add(vFileId);
                        return new BTreeLeafMember
                        {
                            Key = key.ToByteArray(),
                            ValueFileId = vFileId,
                            ValueOfs = reader.ReadVUInt32(),
                            ValueSize = reader.ReadVInt32()
                        };
                    });
                }
                else
                {
                    if (info.Compression != KeyIndexCompression.None)
                        return false;
                    var prevKey = ByteBuffer.NewEmpty();
                    _nextRoot.BuildTree(keyCount, () =>
                    {
                        var prefixLen = (int) reader.ReadVUInt32();
                        var keyLengthWithoutPrefix = (int) reader.ReadVUInt32();
                        var key = ByteBuffer.NewAsync(new byte[prefixLen + keyLengthWithoutPrefix]);
                        Array.Copy(prevKey.Buffer, prevKey.Offset, key.Buffer, key.Offset, prefixLen);
                        reader.ReadBlock(key.SubBuffer(prefixLen));
                        prevKey = key;
                        var vFileId = reader.ReadVUInt32();
                        if (vFileId > 0) usedFileIds.Add(vFileId);
                        return new BTreeLeafMember
                        {
                            Key = key.ToByteArray(),
                            ValueFileId = vFileId,
                            ValueOfs = reader.ReadVUInt32(),
                            ValueSize = reader.ReadVInt32()
                        };
                    });
                }

                var trlGeneration = GetGeneration(info.TrLogFileId);
<<<<<<< HEAD
                try
                {
                    info.UsedFilesInOlderGenerations = usedFileIds.Select(fi => GetGeneration(fi))
                        .Where(gen => gen < trlGeneration).OrderBy(a => a).ToArray();
                }
                catch (ArgumentOutOfRangeException)
                {
                    // KVI uses missing pvl/trl file
                    return false;
                }

=======
                info.UsedFilesInOlderGenerations = usedFileIds.Select(fi => GetGenerationIgnoreMissing(fi)).Where(gen => gen > 0 && gen < trlGeneration).OrderBy(a => a).ToArray();
>>>>>>> 8e0f5646
                if (reader.Eof) return true;
                if (reader.ReadInt32() == EndOfIndexFileMarker) return true;
                return false;
            }
            catch (Exception)
            {
                return false;
            }
        }

        void LoadTransactionLogs(uint firstTrLogId, uint firstTrLogOffset, ulong? openUpToCommitUlong)
        {
            while (firstTrLogId != 0 && firstTrLogId != uint.MaxValue)
            {
                _fileIdWithTransactionLog = 0;
                if (LoadTransactionLog(firstTrLogId, firstTrLogOffset, openUpToCommitUlong))
                {
                    _fileIdWithTransactionLog = firstTrLogId;
                }

                firstTrLogOffset = 0;
                _fileIdWithPreviousTransactionLog = firstTrLogId;
                var fileInfo = _fileCollection.FileInfoByIdx(firstTrLogId);
                if (fileInfo == null)
                    return;
                firstTrLogId = ((IFileTransactionLog) fileInfo).NextFileId;
            }
        }

        // Return true if it is suitable for continuing writing new transactions
        bool LoadTransactionLog(uint fileId, uint logOffset, ulong? openUpToCommitUlong)
        {
            if (openUpToCommitUlong.HasValue && _lastCommited.CommitUlong >= openUpToCommitUlong)
            {
                return false;
            }

            var inlineValueBuf = new byte[MaxValueSizeInlineInMemory];
            var stack = new List<NodeIdxPair>();
            var collectionFile = FileCollection.GetFile(fileId);
            var reader = collectionFile.GetExclusiveReader();
            try
            {
                if (logOffset == 0)
                {
                    FileTransactionLog.SkipHeader(reader);
                }
                else
                {
                    reader.SkipBlock(logOffset);
                }

                if (reader.Eof) return true;
                var afterTemporaryEnd = false;
                var finishReading = false;
                while (!reader.Eof)
                {
                    var command = (KVCommandType) reader.ReadUInt8();
                    if (command == 0 && afterTemporaryEnd)
                    {
                        collectionFile.SetSize(reader.GetCurrentPosition() - 1);
                        return true;
                    }

                    if (finishReading)
                    {
                        return false;
                    }

                    afterTemporaryEnd = false;
                    switch (command & KVCommandType.CommandMask)
                    {
                        case KVCommandType.CreateOrUpdateDeprecated:
                        case KVCommandType.CreateOrUpdate:
                        {
                            if (_nextRoot == null) return false;
                            var keyLen = reader.ReadVInt32();
                            var valueLen = reader.ReadVInt32();
                            var key = new byte[keyLen];
                            reader.ReadBlock(key);
                            var keyBuf = ByteBuffer.NewAsync(key);
                            if ((command & KVCommandType.FirstParamCompressed) != 0)
                            {
                                _compression.DecompressKey(ref keyBuf);
                            }

                            var ctx = new CreateOrUpdateCtx
                            {
                                KeyPrefix = Array.Empty<byte>(),
                                Key = keyBuf,
                                ValueFileId = fileId,
                                ValueOfs = (uint) reader.GetCurrentPosition(),
                                ValueSize = (command & KVCommandType.SecondParamCompressed) != 0 ? -valueLen : valueLen
                            };
                            if (valueLen <= MaxValueSizeInlineInMemory &&
                                (command & KVCommandType.SecondParamCompressed) == 0)
                            {
                                reader.ReadBlock(inlineValueBuf, 0, valueLen);
                                StoreValueInlineInMemory(ByteBuffer.NewSync(inlineValueBuf, 0, valueLen),
                                    out ctx.ValueOfs, out ctx.ValueSize);
                                ctx.ValueFileId = 0;
                            }
                            else
                            {
                                reader.SkipBlock(valueLen);
                            }

                            _nextRoot.CreateOrUpdate(ctx);
                        }
                            break;
                        case KVCommandType.EraseOne:
                        {
                            if (_nextRoot == null) return false;
                            var keyLen = reader.ReadVInt32();
                            var key = new byte[keyLen];
                            reader.ReadBlock(key);
                            var keyBuf = ByteBuffer.NewAsync(key);
                            if ((command & KVCommandType.FirstParamCompressed) != 0)
                            {
                                _compression.DecompressKey(ref keyBuf);
                            }

                            long keyIndex;
                            var findResult = _nextRoot.FindKey(stack, out keyIndex, Array.Empty<byte>(), keyBuf);
                            if (findResult == FindResult.Exact)
                                _nextRoot.EraseRange(keyIndex, keyIndex);
                        }
                            break;
                        case KVCommandType.EraseRange:
                        {
                            if (_nextRoot == null) return false;
                            var keyLen1 = reader.ReadVInt32();
                            var keyLen2 = reader.ReadVInt32();
                            var key = new byte[keyLen1];
                            reader.ReadBlock(key);
                            var keyBuf = ByteBuffer.NewAsync(key);
                            if ((command & KVCommandType.FirstParamCompressed) != 0)
                            {
                                _compression.DecompressKey(ref keyBuf);
                            }

                            long keyIndex1;
                            var findResult = _nextRoot.FindKey(stack, out keyIndex1, Array.Empty<byte>(), keyBuf);
                            if (findResult == FindResult.Previous) keyIndex1++;
                            key = new byte[keyLen2];
                            reader.ReadBlock(key);
                            keyBuf = ByteBuffer.NewAsync(key);
                            if ((command & KVCommandType.SecondParamCompressed) != 0)
                            {
                                _compression.DecompressKey(ref keyBuf);
                            }

                            long keyIndex2;
                            findResult = _nextRoot.FindKey(stack, out keyIndex2, Array.Empty<byte>(), keyBuf);
                            if (findResult == FindResult.Next) keyIndex2--;
                            _nextRoot.EraseRange(keyIndex1, keyIndex2);
                        }
                            break;
                        case KVCommandType.DeltaUlongs:
                        {
                            if (_nextRoot == null) return false;
                            var idx = reader.ReadVUInt32();
                            var delta = reader.ReadVUInt64();
                            // overflow is expected in case Ulong is decreasing but that should be rare
                            _nextRoot.SetUlong(idx, unchecked(_nextRoot.GetUlong(idx) + delta));
                        }
                            break;
                        case KVCommandType.TransactionStart:
                            if (!reader.CheckMagic(MagicStartOfTransaction))
                                return false;
                            _nextRoot = _lastCommited.NewTransactionRoot();
                            break;
                        case KVCommandType.CommitWithDeltaUlong:
                            unchecked // overflow is expected in case commitUlong is decreasing but that should be rare
                            {
                                _nextRoot.CommitUlong += reader.ReadVUInt64();
                            }

                            goto case KVCommandType.Commit;
                        case KVCommandType.Commit:
                            _nextRoot.TrLogFileId = fileId;
                            _nextRoot.TrLogOffset = (uint) reader.GetCurrentPosition();
                            _lastCommited = _nextRoot;
                            _nextRoot = null;
                            if (openUpToCommitUlong.HasValue && _lastCommited.CommitUlong >= openUpToCommitUlong)
                            {
                                finishReading = true;
                            }

                            break;
                        case KVCommandType.Rollback:
                            _nextRoot = null;
                            break;
                        case KVCommandType.EndOfFile:
                            return false;
                        case KVCommandType.TemporaryEndOfFile:
                            _lastCommited.TrLogFileId = fileId;
                            _lastCommited.TrLogOffset = (uint) reader.GetCurrentPosition();
                            afterTemporaryEnd = true;
                            break;
                        default:
                            _nextRoot = null;
                            return false;
                    }
                }

                return afterTemporaryEnd;
            }
            catch (EndOfStreamException)
            {
                _nextRoot = null;
                return false;
            }
        }

        void StoreValueInlineInMemory(ByteBuffer value, out uint valueOfs, out int valueSize)
        {
            var inlineValueBuf = value.Buffer;
            var valueLen = value.Length;
            var ofs = value.Offset;
            switch (valueLen)
            {
                case 0:
                    valueOfs = 0;
                    valueSize = 0;
                    break;
                case 1:
                    valueOfs = 0;
                    valueSize = 0x1000000 | (inlineValueBuf[ofs] << 16);
                    break;
                case 2:
                    valueOfs = 0;
                    valueSize = 0x2000000 | (inlineValueBuf[ofs] << 16) | (inlineValueBuf[ofs + 1] << 8);
                    break;
                case 3:
                    valueOfs = 0;
                    valueSize = 0x3000000 | (inlineValueBuf[ofs] << 16) | (inlineValueBuf[ofs + 1] << 8) |
                                inlineValueBuf[ofs + 2];
                    break;
                case 4:
                    valueOfs = inlineValueBuf[ofs + 3];
                    valueSize = 0x4000000 | (inlineValueBuf[ofs] << 16) | (inlineValueBuf[ofs + 1] << 8) |
                                inlineValueBuf[ofs + 2];
                    break;
                case 5:
                    valueOfs = inlineValueBuf[ofs + 3] | ((uint) inlineValueBuf[ofs + 4] << 8);
                    valueSize = 0x5000000 | (inlineValueBuf[ofs] << 16) | (inlineValueBuf[ofs + 1] << 8) |
                                inlineValueBuf[ofs + 2];
                    break;
                case 6:
                    valueOfs = inlineValueBuf[ofs + 3] | ((uint) inlineValueBuf[ofs + 4] << 8) |
                               ((uint) inlineValueBuf[ofs + 5] << 16);
                    valueSize = 0x6000000 | (inlineValueBuf[ofs] << 16) | (inlineValueBuf[ofs + 1] << 8) |
                                inlineValueBuf[ofs + 2];
                    break;
                case 7:
                    valueOfs = inlineValueBuf[ofs + 3] | ((uint) inlineValueBuf[ofs + 4] << 8) |
                               ((uint) inlineValueBuf[ofs + 5] << 16) | (((uint) inlineValueBuf[ofs + 6]) << 24);
                    valueSize = 0x7000000 | (inlineValueBuf[ofs] << 16) | (inlineValueBuf[ofs + 1] << 8) |
                                inlineValueBuf[ofs + 2];
                    break;
                default:
                    throw new ArgumentOutOfRangeException();
            }
        }

        uint LinkTransactionLogFileIds(uint lastestTrLogFileId)
        {
            var nextId = 0u;
            var currentId = lastestTrLogFileId;
            while (currentId != 0)
            {
                var fileInfo = _fileCollection.FileInfoByIdx(currentId);
                if (fileInfo == null)
                {
                    break;
                }

                var fileTransactionLog = fileInfo as IFileTransactionLog;
                if (fileTransactionLog == null) break;
                fileTransactionLog.NextFileId = nextId;
                nextId = currentId;
                currentId = fileTransactionLog.PreviousFileId;
            }

            return nextId;
        }

        public void Dispose()
        {
            _compactorScheduler?.RemoveCompactAction(_compactFunc);
            lock (_writeLock)
            {
                if (_writingTransaction != null)
                    throw new BTDBException("Cannot dispose KeyValueDB when writting transaction still running");
                while (_writeWaitingQueue.Count > 0)
                {
                    _writeWaitingQueue.Dequeue().TrySetCanceled();
                }
            }

            if (_writerWithTransactionLog != null)
            {
<<<<<<< HEAD
                _writerWithTransactionLog.WriteUInt8((byte) KVCommandType.TemporaryEndOfFile);
                _writerWithTransactionLog.FlushBuffer();
                _fileWithTransactionLog.HardFlush();
                _fileWithTransactionLog.Truncate();
=======
                _writerWithTransactionLog.WriteUInt8((byte)KVCommandType.TemporaryEndOfFile);
                _fileWithTransactionLog.HardFlushTruncateSwitchToDisposedMode();
>>>>>>> 8e0f5646
            }
        }

        public bool DurableTransactions { get; set; }

        public IRootNodeInternal LastCommited => _lastCommited;

        public IFileCollectionWithFileInfos FileCollection => _fileCollection;

        bool IKeyValueDBInternal.ContainsValuesAndDoesNotTouchGeneration(uint fileKey, long dontTouchGeneration)
        {
            return ContainsValuesAndDoesNotTouchGeneration(fileKey, dontTouchGeneration);
        }

        long IKeyValueDBInternal.MaxTrLogFileSize => _maxTrLogFileSize;

        public IRootNodeInternal OldestRoot
        {
            get
            {
                lock (_usedBTreeRootNodesLock)
                {
                    var oldestRoot = _lastCommited;
                    foreach (var usedTransaction in _usedBTreeRootNodes)
                    {
                        if (unchecked(usedTransaction.TransactionId - oldestRoot.TransactionId) < 0)
                        {
                            oldestRoot = usedTransaction;
                        }
                    }

                    return oldestRoot;
                }
            }
        }

        public IKeyValueDBTransaction StartTransaction()
        {
            return new KeyValueDBTransaction(this, _lastCommited, false, false);
        }

        public IKeyValueDBTransaction StartReadOnlyTransaction()
        {
            return new KeyValueDBTransaction(this, _lastCommited, false, true);
        }

        public Task<IKeyValueDBTransaction> StartWritingTransaction()
        {
            lock (_writeLock)
            {
                var tcs = new TaskCompletionSource<IKeyValueDBTransaction>();
                if (_writingTransaction == null)
                {
                    NewWrittingTransactionUnsafe(tcs);
                }
                else
                {
                    _writeWaitingQueue.Enqueue(tcs);
                }

                return tcs.Task;
            }
        }

        public string CalcStats()
        {
            var sb = new StringBuilder("KeyValueCount:" + _lastCommited.CalcKeyCount() + Environment.NewLine
                                       + "FileCount:" + FileCollection.GetCount() + Environment.NewLine
                                       + "FileGeneration:" + FileCollection.LastFileGeneration + Environment.NewLine);
            foreach (var file in _fileCollection.FileInfos)
            {
                sb.AppendFormat("{0} Size:{1} Type:{2} Gen:{3}{4}", file.Key, FileCollection.GetSize(file.Key),
                    file.Value.FileType, file.Value.Generation, Environment.NewLine);
            }

            return sb.ToString();
        }

        public bool Compact(CancellationToken cancellation)
        {
            return new Compactor(this, cancellation).Run();
        }

        public IKeyValueDBLogger Logger { get; set; }

        public ulong? PreserveHistoryUpToCommitUlong
        {
            get
            {
                var preserveHistoryUpToCommitUlong = (ulong) Interlocked.Read(ref _preserveHistoryUpToCommitUlong);
                return preserveHistoryUpToCommitUlong == ulong.MaxValue
                    ? null
                    : (ulong?) preserveHistoryUpToCommitUlong;
            }
            set => Interlocked.Exchange(ref _preserveHistoryUpToCommitUlong, (long) (value ?? ulong.MaxValue));
        }

        internal IBTreeRootNode MakeWrittableTransaction(KeyValueDBTransaction keyValueDBTransaction,
            IBTreeRootNode btreeRoot)
        {
            lock (_writeLock)
            {
                if (_writingTransaction != null)
                    throw new BTDBTransactionRetryException("Another writting transaction already running");
                if (LastCommited != btreeRoot)
                    throw new BTDBTransactionRetryException("Another writting transaction already finished");
                _writingTransaction = keyValueDBTransaction;
                return btreeRoot.NewTransactionRoot();
            }
        }

        internal void CommitWrittingTransaction(IBTreeRootNode btreeRoot, bool temporaryCloseTransactionLog)
        {
            WriteUlongsDiff(btreeRoot.UlongsArray, _lastCommited.UlongsArray);
            var deltaUlong = unchecked(btreeRoot.CommitUlong - _lastCommited.CommitUlong);
            if (deltaUlong != 0)
            {
                _writerWithTransactionLog.WriteUInt8((byte) KVCommandType.CommitWithDeltaUlong);
                _writerWithTransactionLog.WriteVUInt64(deltaUlong);
            }
            else
            {
                _writerWithTransactionLog.WriteUInt8((byte) KVCommandType.Commit);
            }
<<<<<<< HEAD

            if (DurableTransactions || !temporaryCloseTransactionLog)
                _writerWithTransactionLog.FlushBuffer();
            UpdateTransactionLogInBTreeRoot(btreeRoot);
=======
>>>>>>> 8e0f5646
            if (DurableTransactions)
            {
                _fileWithTransactionLog.HardFlush();
            }
            else
            {
                _fileWithTransactionLog.Flush();
            }
            UpdateTransactionLogInBTreeRoot(btreeRoot);
            if (temporaryCloseTransactionLog)
            {
<<<<<<< HEAD
                _writerWithTransactionLog.WriteUInt8((byte) KVCommandType.TemporaryEndOfFile);
                _writerWithTransactionLog.FlushBuffer();
                if (DurableTransactions)
                    _fileWithTransactionLog.HardFlush();
=======
                _writerWithTransactionLog.WriteUInt8((byte)KVCommandType.TemporaryEndOfFile);
                _fileWithTransactionLog.Flush();
>>>>>>> 8e0f5646
                _fileWithTransactionLog.Truncate();
            }

            lock (_writeLock)
            {
                _writingTransaction = null;
                _lastCommited = btreeRoot;
                TryDequeWaiterForWrittingTransaction();
            }
        }

        void WriteUlongsDiff(ulong[] newArray, ulong[] oldArray)
        {
            var newCount = newArray != null ? newArray.Length : 0;
            var oldCount = oldArray != null ? oldArray.Length : 0;
            var maxCount = Math.Max(newCount, oldCount);
            for (var i = 0; i < maxCount; i++)
            {
                var oldValue = i < oldCount ? oldArray[i] : 0;
                var newValue = i < newCount ? newArray[i] : 0;
                var deltaUlong = unchecked(newValue - oldValue);
                if (deltaUlong != 0)
                {
                    _writerWithTransactionLog.WriteUInt8((byte) KVCommandType.DeltaUlongs);
                    _writerWithTransactionLog.WriteVUInt32((uint) i);
                    _writerWithTransactionLog.WriteVUInt64(deltaUlong);
                }
            }
        }

        void UpdateTransactionLogInBTreeRoot(IBTreeRootNode btreeRoot)
        {
            // Create new KVI file if new trl file was created, if preserve history is used it this is co
            if (btreeRoot.TrLogFileId != _fileIdWithTransactionLog && btreeRoot.TrLogFileId != 0 && !PreserveHistoryUpToCommitUlong.HasValue)
            {
                _compactorScheduler?.AdviceRunning(false);
            }

            btreeRoot.TrLogFileId = _fileIdWithTransactionLog;
            if (_writerWithTransactionLog != null)
            {
                btreeRoot.TrLogOffset = (uint) _writerWithTransactionLog.GetCurrentPosition();
            }
            else
            {
                btreeRoot.TrLogOffset = 0;
            }
        }

        void TryDequeWaiterForWrittingTransaction()
        {
            if (_writeWaitingQueue.Count == 0) return;
            var tcs = _writeWaitingQueue.Dequeue();
            NewWrittingTransactionUnsafe(tcs);
        }

        void NewWrittingTransactionUnsafe(TaskCompletionSource<IKeyValueDBTransaction> tcs)
        {
            var newTransactionRoot = _lastCommited.NewTransactionRoot();
            _writingTransaction = new KeyValueDBTransaction(this, newTransactionRoot, true, false);
            tcs.SetResult(_writingTransaction);
        }

        internal void RevertWrittingTransaction(bool nothingWrittenToTransactionLog)
        {
            if (!nothingWrittenToTransactionLog)
            {
<<<<<<< HEAD
                _writerWithTransactionLog.WriteUInt8((byte) KVCommandType.Rollback);
                _writerWithTransactionLog.FlushBuffer();
=======
                _writerWithTransactionLog.WriteUInt8((byte)KVCommandType.Rollback);
                _fileWithTransactionLog.Flush();
>>>>>>> 8e0f5646
                var newRoot = _lastCommited.CloneRoot();
                UpdateTransactionLogInBTreeRoot(newRoot);
                lock (_writeLock)
                {
                    _writingTransaction = null;
                    _lastCommited = newRoot;
                    TryDequeWaiterForWrittingTransaction();
                }
            }
            else
            {
                lock (_writeLock)
                {
                    _writingTransaction = null;
                    TryDequeWaiterForWrittingTransaction();
                }
            }
        }

        internal void WriteStartTransaction()
        {
            if (_fileIdWithTransactionLog == 0)
            {
                WriteStartOfNewTransactionLogFile();
            }
            else
            {
                if (_writerWithTransactionLog == null)
                {
                    _fileWithTransactionLog = FileCollection.GetFile(_fileIdWithTransactionLog);
                    _writerWithTransactionLog = _fileWithTransactionLog.GetAppenderWriter();
                }

                if (_writerWithTransactionLog.GetCurrentPosition() > _maxTrLogFileSize)
                {
                    WriteStartOfNewTransactionLogFile();
                }
            }

            _writerWithTransactionLog.WriteUInt8((byte) KVCommandType.TransactionStart);
            _writerWithTransactionLog.WriteByteArrayRaw(MagicStartOfTransaction);
        }

        void WriteStartOfNewTransactionLogFile()
        {
            if (_writerWithTransactionLog != null)
            {
<<<<<<< HEAD
                _writerWithTransactionLog.WriteUInt8((byte) KVCommandType.EndOfFile);
                FlushCurrentTrl();
=======
                _writerWithTransactionLog.WriteUInt8((byte)KVCommandType.EndOfFile);
                _fileWithTransactionLog.HardFlushTruncateSwitchToReadOnlyMode();
>>>>>>> 8e0f5646
                _fileIdWithPreviousTransactionLog = _fileIdWithTransactionLog;
            }

            _fileWithTransactionLog = FileCollection.AddFile("trl");
            _fileIdWithTransactionLog = _fileWithTransactionLog.Index;
            var transactionLog = new FileTransactionLog(FileCollection.NextGeneration(), FileCollection.Guid,
                _fileIdWithPreviousTransactionLog);
            _writerWithTransactionLog = _fileWithTransactionLog.GetAppenderWriter();
            transactionLog.WriteHeader(_writerWithTransactionLog);
            FileCollection.SetInfo(_fileIdWithTransactionLog, transactionLog);
        }

<<<<<<< HEAD
        void FlushCurrentTrl()
        {
            _writerWithTransactionLog.FlushBuffer();
            _fileWithTransactionLog.HardFlush();
            _fileWithTransactionLog.Truncate();
        }

        public void WriteCreateOrUpdateCommand(byte[] prefix, ByteBuffer key, ByteBuffer value, out uint valueFileId,
            out uint valueOfs, out int valueSize)
=======
        public void WriteCreateOrUpdateCommand(byte[] prefix, ByteBuffer key, ByteBuffer value, out uint valueFileId, out uint valueOfs, out int valueSize)
>>>>>>> 8e0f5646
        {
            var command = KVCommandType.CreateOrUpdate;
            if (_compression.ShouldTryToCompressKey(prefix.Length + key.Length))
            {
                if (prefix.Length != 0)
                {
                    var fullkey = new byte[prefix.Length + key.Length];
                    Array.Copy(prefix, 0, fullkey, 0, prefix.Length);
                    Array.Copy(key.Buffer, key.Offset, fullkey, prefix.Length, key.Length);
                    prefix = Array.Empty<byte>();
                    key = ByteBuffer.NewAsync(fullkey);
                }

                if (_compression.CompressKey(ref key))
                {
                    command |= KVCommandType.FirstParamCompressed;
                }
            }

            valueSize = value.Length;
            if (_compression.CompressValue(ref value))
            {
                command |= KVCommandType.SecondParamCompressed;
                valueSize = -value.Length;
            }

            var trlPos = _writerWithTransactionLog.GetCurrentPosition();
            if (trlPos > 256 && trlPos + prefix.Length + key.Length + 16 + value.Length > _maxTrLogFileSize)
            {
                WriteStartOfNewTransactionLogFile();
            }

            _writerWithTransactionLog.WriteUInt8((byte) command);
            _writerWithTransactionLog.WriteVInt32(prefix.Length + key.Length);
            _writerWithTransactionLog.WriteVInt32(value.Length);
            _writerWithTransactionLog.WriteBlock(prefix);
            _writerWithTransactionLog.WriteBlock(key);
            if (valueSize != 0)
            {
                if (valueSize > 0 && valueSize < MaxValueSizeInlineInMemory)
                {
                    StoreValueInlineInMemory(value, out valueOfs, out valueSize);
                    valueFileId = 0;
                }
                else
                {
                    valueFileId = _fileIdWithTransactionLog;
                    valueOfs = (uint) _writerWithTransactionLog.GetCurrentPosition();
                }

                _writerWithTransactionLog.WriteBlock(value);
            }
            else
            {
                valueFileId = 0;
                valueOfs = 0;
            }
        }

        public uint CalcValueSize(uint valueFileId, uint valueOfs, int valueSize)
        {
            if (valueSize == 0) return 0;
            if (valueFileId == 0)
            {
                return (uint) (valueSize >> 24);
            }

            return (uint) Math.Abs(valueSize);
        }

        public ByteBuffer ReadValue(uint valueFileId, uint valueOfs, int valueSize)
        {
            if (valueSize == 0) return ByteBuffer.NewEmpty();
            if (valueFileId == 0)
            {
                var len = valueSize >> 24;
                var buf = new byte[len];
                switch (len)
                {
                    case 7:
                        buf[6] = (byte) (valueOfs >> 24);
                        goto case 6;
                    case 6:
                        buf[5] = (byte) (valueOfs >> 16);
                        goto case 5;
                    case 5:
                        buf[4] = (byte) (valueOfs >> 8);
                        goto case 4;
                    case 4:
                        buf[3] = (byte) valueOfs;
                        goto case 3;
                    case 3:
                        buf[2] = (byte) valueSize;
                        goto case 2;
                    case 2:
                        buf[1] = (byte) (valueSize >> 8);
                        goto case 1;
                    case 1:
                        buf[0] = (byte) (valueSize >> 16);
                        break;
                    default:
                        throw new BTDBException("Corrupted DB");
                }

                return ByteBuffer.NewAsync(buf);
            }

            var compressed = false;
            if (valueSize < 0)
            {
                compressed = true;
                valueSize = -valueSize;
            }

            var result = ByteBuffer.NewAsync(new byte[valueSize]);
            var file = FileCollection.GetFile(valueFileId);
            if (file == null)
                throw new BTDBException(
                    $"ReadValue({valueFileId},{valueOfs},{valueSize}) compressed: {compressed} file does not exist in {CalcStats()}");
            file.RandomRead(result.Buffer.AsSpan(0, valueSize), valueOfs, false);
            if (compressed)
                _compression.DecompressValue(ref result);
            return result;
        }

        public void WriteEraseOneCommand(ByteBuffer key)
        {
            var command = KVCommandType.EraseOne;
            if (_compression.ShouldTryToCompressKey(key.Length))
            {
                if (_compression.CompressKey(ref key))
                {
                    command |= KVCommandType.FirstParamCompressed;
                }
            }

            if (_writerWithTransactionLog.GetCurrentPosition() > _maxTrLogFileSize)
            {
                WriteStartOfNewTransactionLogFile();
            }

            _writerWithTransactionLog.WriteUInt8((byte) command);
            _writerWithTransactionLog.WriteVInt32(key.Length);
            _writerWithTransactionLog.WriteBlock(key);
        }

        public void WriteEraseRangeCommand(ByteBuffer firstKey, ByteBuffer secondKey)
        {
            var command = KVCommandType.EraseRange;
            if (_compression.ShouldTryToCompressKey(firstKey.Length))
            {
                if (_compression.CompressKey(ref firstKey))
                {
                    command |= KVCommandType.FirstParamCompressed;
                }
            }

            if (_compression.ShouldTryToCompressKey(secondKey.Length))
            {
                if (_compression.CompressKey(ref secondKey))
                {
                    command |= KVCommandType.SecondParamCompressed;
                }
            }

            if (_writerWithTransactionLog.GetCurrentPosition() > _maxTrLogFileSize)
            {
                WriteStartOfNewTransactionLogFile();
            }

            _writerWithTransactionLog.WriteUInt8((byte) command);
            _writerWithTransactionLog.WriteVInt32(firstKey.Length);
            _writerWithTransactionLog.WriteVInt32(secondKey.Length);
            _writerWithTransactionLog.WriteBlock(firstKey);
            _writerWithTransactionLog.WriteBlock(secondKey);
        }

        uint CreateKeyIndexFile(IBTreeRootNode root, CancellationToken cancellation, bool fullSpeed)
        {
            var bytesPerSecondLimiter = new BytesPerSecondLimiter(fullSpeed ? 0 : _compactorWriteBytesPerSecondLimit);
            var file = FileCollection.AddFile("kvi");
            var writer = file.GetExclusiveAppenderWriter();
            var keyCount = root.CalcKeyCount();
            if (root.TrLogFileId != 0)
                FileCollection.ConcurentTemporaryTruncate(root.TrLogFileId, root.TrLogOffset);
            var keyIndex = new FileKeyIndex(FileCollection.NextGeneration(), FileCollection.Guid, root.TrLogFileId,
                root.TrLogOffset, keyCount, root.CommitUlong, KeyIndexCompression.None, root.UlongsArray);
            keyIndex.WriteHeader(writer);
            var usedFileIds = new HashSet<uint>();
            if (keyCount > 0)
            {
                var stack = new List<NodeIdxPair>();
                var prevKey = ByteBuffer.NewEmpty();
                root.FillStackByIndex(stack, 0);
                do
                {
                    cancellation.ThrowIfCancellationRequested();
                    var nodeIdxPair = stack[stack.Count - 1];
                    var memberValue = ((IBTreeLeafNode) nodeIdxPair.Node).GetMemberValue(nodeIdxPair.Idx);
                    var key = ((IBTreeLeafNode) nodeIdxPair.Node).GetKey(nodeIdxPair.Idx);
                    var prefixLen = 0;
                    var minLen = Math.Min(prevKey.Length, key.Length);
                    for (int i = 0; i < minLen; i++)
                    {
                        if (prevKey[i] != key[i])
                        {
                            prefixLen = i;
                            break;
                        }
                    }

                    writer.WriteVUInt32((uint) prefixLen);
                    writer.WriteVUInt32((uint) (key.Length - prefixLen));
                    writer.WriteBlock(key.SubBuffer(prefixLen));
                    var vFileId = memberValue.ValueFileId;
                    if (vFileId > 0) usedFileIds.Add(vFileId);
                    writer.WriteVUInt32(vFileId);
                    writer.WriteVUInt32(memberValue.ValueOfs);
                    writer.WriteVInt32(memberValue.ValueSize);
                    prevKey = key;
                    bytesPerSecondLimiter.Limit((ulong)writer.GetCurrentPosition());
                } while (root.FindNextKey(stack));
            }
<<<<<<< HEAD

            writer.FlushBuffer();
=======
>>>>>>> 8e0f5646
            file.HardFlush();
            writer.WriteInt32(EndOfIndexFileMarker);
            file.HardFlushTruncateSwitchToDisposedMode();
            var trlGeneration = GetGeneration(keyIndex.TrLogFileId);
            keyIndex.UsedFilesInOlderGenerations = usedFileIds.Select(fi => GetGeneration(fi))
                .Where(gen => gen < trlGeneration).OrderBy(a => a).ToArray();
            FileCollection.SetInfo(file.Index, keyIndex);
            Logger?.KeyValueIndexCreated(file.Index, keyIndex.KeyValueCount, file.GetSize(), TimeSpan.FromMilliseconds(bytesPerSecondLimiter.TotalTimeInMs));
            return file.Index;
        }

        internal bool ContainsValuesAndDoesNotTouchGeneration(uint fileId, long dontTouchGeneration)
        {
            var info = FileCollection.FileInfoByIdx(fileId);
            if (info == null) return false;
            if (info.Generation >= dontTouchGeneration) return false;
            return info.FileType == KVFileType.TransactionLog || info.FileType == KVFileType.PureValues;
        }

        void IKeyValueDBInternal.CreateIndexFile(CancellationToken cancellation, long preserveKeyIndexGeneration)
        {
            CreateIndexFile(cancellation, preserveKeyIndexGeneration);
        }

        AbstractBufferedWriter IKeyValueDBInternal.StartPureValuesFile(out uint fileId)
        {
            var fId = FileCollection.AddFile("pvl");
            fileId = fId.Index;
            var pureValues = new FilePureValues(FileCollection.NextGeneration(), FileCollection.Guid);
            var writer = fId.GetAppenderWriter();
            FileCollection.SetInfo(fId.Index, pureValues);
            pureValues.WriteHeader(writer);
            return writer;
        }

        public long ReplaceBTreeValues(CancellationToken cancellation, Dictionary<ulong, ulong> newPositionMap)
        {
            var ctx = new ReplaceValuesCtx
            {
                _cancellation = cancellation,
                _newPositionMap = newPositionMap
            };
            while (true)
            {
                ctx._iterationTimeOut = DateTime.UtcNow + TimeSpan.FromMilliseconds(50);
                ctx._interrupt = false;
                using (var tr = StartWritingTransaction().Result)
                {
                    var newRoot = ((KeyValueDBTransaction)tr).BtreeRoot;
                    newRoot.ReplaceValues(ctx);
                    cancellation.ThrowIfCancellationRequested();
                    lock (_writeLock)
                    {
                        _lastCommited = newRoot;
                    }

                    if (!ctx._interrupt)
                    {
                        return newRoot.TransactionId;
                    }
                }

                Thread.Sleep(10);
            }
        }

        public void MarkAsUnknown(IEnumerable<uint> fileIds)
        {
            foreach (var fileId in fileIds)
            {
                _fileCollection.MakeIdxUnknown(fileId);
            }
        }

        public long GetGeneration(uint fileId)
        {
            if (fileId == 0) return -1;
            var fileInfo = FileCollection.FileInfoByIdx(fileId);
            if (fileInfo == null)
            {
                throw new ArgumentOutOfRangeException(nameof(fileId));
            }

            return fileInfo.Generation;
        }

        internal long GetGenerationIgnoreMissing(uint fileId)
        {
            if (fileId == 0) return -1;
            var fileInfo = FileCollection.FileInfoByIdx(fileId);
            if (fileInfo == null)
            {
                return -1;
            }
            return fileInfo.Generation;
        }

        internal void StartedUsingBTreeRoot(IBTreeRootNode btreeRoot)
        {
            lock (_usedBTreeRootNodesLock)
            {
                var uses = btreeRoot.UseCount;
                uses++;
                btreeRoot.UseCount = uses;
                if (uses == 1)
                {
                    _usedBTreeRootNodes.Add(btreeRoot);
                }
            }
        }

        internal void FinishedUsingBTreeRoot(IBTreeRootNode btreeRoot)
        {
            lock (_usedBTreeRootNodesLock)
            {
                var uses = btreeRoot.UseCount;
                uses--;
                btreeRoot.UseCount = uses;
                if (uses == 0)
                {
                    _usedBTreeRootNodes.Remove(btreeRoot);
                }
            }
        }

        bool IKeyValueDBInternal.AreAllTransactionsBeforeFinished(long transactionId)
        {
            lock (_usedBTreeRootNodesLock)
            {
                foreach (var usedTransaction in _usedBTreeRootNodes)
                {
                    if (usedTransaction.TransactionId - transactionId >= 0) continue;
                    return false;
                }

                return true;
            }
        }

        internal ulong DistanceFromLastKeyIndex(IBTreeRootNode root)
        {
            var keyIndex = FileCollection.FileInfos.Where(p => p.Value.FileType == KVFileType.KeyIndex)
                .Select(p => (IKeyIndex) p.Value).FirstOrDefault();
            if (keyIndex == null)
            {
                if (FileCollection.FileInfos.Count(p => p.Value.SubDBId == 0) > 1) return ulong.MaxValue;
                return root.TrLogOffset;
            }

            if (root.TrLogFileId != keyIndex.TrLogFileId) return ulong.MaxValue;
            return root.TrLogOffset - keyIndex.TrLogOffset;
        }

        public T GetSubDB<T>(long id) where T : class
        {
            object subDB;
            if (_subDBs.TryGetValue(id, out subDB))
            {
                if (!(subDB is T)) throw new ArgumentException($"SubDB of id {id} is not type {typeof(T).FullName}");
                return (T) subDB;
            }

            if (typeof(T) == typeof(IChunkStorage))
            {
                subDB = new ChunkStorageInKV(id, _fileCollection, _maxTrLogFileSize);
            }

            _subDBs.Add(id, subDB);
            return (T) subDB;
        }
    }
}<|MERGE_RESOLUTION|>--- conflicted
+++ resolved
@@ -46,8 +46,8 @@
         readonly Func<CancellationToken, bool> _compactFunc;
         uint _maxTrLogFileSize;
         public uint CompactorRamLimitInMb { get; set; }
-        public ulong _compactorReadBytesPerSecondLimit;
-        public ulong _compactorWriteBytesPerSecondLimit;
+        public ulong CompactorReadBytesPerSecondLimit { get; }
+        public ulong CompactorWriteBytesPerSecondLimit { get; }
 
         public KeyValueDB(IFileCollection fileCollection)
             : this(fileCollection, new SnappyCompressionStrategy())
@@ -82,8 +82,8 @@
             _compression = options.Compression;
             DurableTransactions = false;
             _fileCollection = new FileCollectionWithFileInfos(options.FileCollection);
-            _compactorReadBytesPerSecondLimit = options.CompactorReadBytesPerSecondLimit ?? 0;
-            _compactorWriteBytesPerSecondLimit = options.CompactorWriteBytesPerSecondLimit ?? 0;
+            CompactorReadBytesPerSecondLimit = options.CompactorReadBytesPerSecondLimit ?? 0;
+            CompactorWriteBytesPerSecondLimit = options.CompactorWriteBytesPerSecondLimit ?? 0;
             _lastCommited = new BTreeRoot(0);
             _preserveHistoryUpToCommitUlong = (long) (options.PreserveHistoryUpToCommitUlong ?? ulong.MaxValue);
             CompactorRamLimitInMb = 200;
@@ -184,23 +184,15 @@
             }
 
             LoadTransactionLogs(firstTrLogId, firstTrLogOffset, openUpToCommitUlong);
-            if (openUpToCommitUlong.HasValue || lastestTrLogFileId != firstTrLogId && firstTrLogId != 0 ||
-                !hasKeyIndex && _fileCollection.FileInfos.Any(p => p.Value.SubDBId == 0))
+            if (openUpToCommitUlong.HasValue || lastestTrLogFileId != firstTrLogId && firstTrLogId != 0 || !hasKeyIndex && _fileCollection.FileInfos.Any(p => p.Value.SubDBId == 0))
             {
                 // Need to create new trl if cannot append to last one so it is then written to kvi
                 if (openUpToCommitUlong.HasValue && _fileIdWithTransactionLog == 0)
                 {
                     WriteStartOfNewTransactionLogFile();
-<<<<<<< HEAD
-                    FlushCurrentTrl();
-                    UpdateTransactionLogInBTreeRoot(_lastCommited);
-                }
-
-                CreateIndexFile(CancellationToken.None, preserveKeyIndexGeneration);
-=======
                     _fileWithTransactionLog.HardFlush();
                     _fileWithTransactionLog.Truncate();
-                    UpdateTransactionLogInBTreeRoot(LastCommited);
+                    UpdateTransactionLogInBTreeRoot(_lastCommited);
                 }
                 CreateIndexFile(CancellationToken.None, preserveKeyIndexGeneration, true);
             }
@@ -211,13 +203,11 @@
                     _fileWithTransactionLog = FileCollection.GetFile(_fileIdWithTransactionLog);
                     _writerWithTransactionLog = _fileWithTransactionLog.GetAppenderWriter();
                 }
-                if (_writerWithTransactionLog.GetCurrentPosition() > MaxTrLogFileSize)
+                if (_writerWithTransactionLog.GetCurrentPosition() > _maxTrLogFileSize)
                 {
                     WriteStartOfNewTransactionLogFile();
                 }
->>>>>>> 8e0f5646
-            }
-
+            }
             _fileCollection.DeleteAllUnknownFiles();
             foreach (var fileInfo in _fileCollection.FileInfos)
             {
@@ -273,7 +263,6 @@
             return preserveKeyIndexKey;
         }
 
-<<<<<<< HEAD
         uint IKeyValueDBInternal.GetTrLogFileId(IRootNodeInternal root)
         {
             return ((IBTreeRootNode) root).TrLogFileId;
@@ -284,18 +273,12 @@
             ((IBTreeRootNode) root).Iterate(visit);
         }
 
-        internal void CreateIndexFile(CancellationToken cancellation, long preserveKeyIndexGeneration)
-        {
-            var idxFileId = CreateKeyIndexFile(_lastCommited, cancellation);
+        internal void CreateIndexFile(CancellationToken cancellation, long preserveKeyIndexGeneration, bool fullSpeed = false)
+        {
+            var idxFileId = CreateKeyIndexFile(_lastCommited, cancellation, fullSpeed);
             MarkAsUnknown(_fileCollection.FileInfos.Where(p =>
                 p.Value.FileType == KVFileType.KeyIndex && p.Key != idxFileId &&
                 p.Value.Generation != preserveKeyIndexGeneration).Select(p => p.Key));
-=======
-        internal void CreateIndexFile(CancellationToken cancellation, long preserveKeyIndexGeneration, bool fullSpeed = false)
-        {
-            var idxFileId = CreateKeyIndexFile(LastCommited, cancellation, fullSpeed);
-            MarkAsUnknown(_fileCollection.FileInfos.Where(p => p.Value.FileType == KVFileType.KeyIndex && p.Key != idxFileId && p.Value.Generation != preserveKeyIndexGeneration).Select(p => p.Key));
->>>>>>> 8e0f5646
         }
 
         internal bool LoadUsedFilesFromKeyIndex(uint fileId, IKeyIndex info)
@@ -335,22 +318,7 @@
                 }
 
                 var trlGeneration = GetGeneration(info.TrLogFileId);
-<<<<<<< HEAD
-                try
-                {
-                    info.UsedFilesInOlderGenerations = usedFileIds.Select(fi => GetGeneration(fi))
-                        .Where(gen => gen < trlGeneration).OrderBy(a => a).ToArray();
-                }
-                catch (ArgumentOutOfRangeException)
-                {
-                    // KVI uses missing pvl/trl file
-                    info.UsedFilesInOlderGenerations = new long[0];
-                    return false;
-                }
-
-=======
-                info.UsedFilesInOlderGenerations = usedFileIds.Select(fi => GetGenerationIgnoreMissing(fi)).Where(gen => gen > 0 && gen < trlGeneration).OrderBy(a => a).ToArray();
->>>>>>> 8e0f5646
+                info.UsedFilesInOlderGenerations = usedFileIds.Select(GetGenerationIgnoreMissing).Where(gen => gen > 0 && gen < trlGeneration).OrderBy(a => a).ToArray();
                 if (reader.Eof) return true;
                 if (reader.ReadInt32() == EndOfIndexFileMarker) return true;
                 return false;
@@ -422,21 +390,8 @@
                 }
 
                 var trlGeneration = GetGeneration(info.TrLogFileId);
-<<<<<<< HEAD
-                try
-                {
-                    info.UsedFilesInOlderGenerations = usedFileIds.Select(fi => GetGeneration(fi))
-                        .Where(gen => gen < trlGeneration).OrderBy(a => a).ToArray();
-                }
-                catch (ArgumentOutOfRangeException)
-                {
-                    // KVI uses missing pvl/trl file
-                    return false;
-                }
-
-=======
                 info.UsedFilesInOlderGenerations = usedFileIds.Select(fi => GetGenerationIgnoreMissing(fi)).Where(gen => gen > 0 && gen < trlGeneration).OrderBy(a => a).ToArray();
->>>>>>> 8e0f5646
+
                 if (reader.Eof) return true;
                 if (reader.ReadInt32() == EndOfIndexFileMarker) return true;
                 return false;
@@ -740,15 +695,8 @@
 
             if (_writerWithTransactionLog != null)
             {
-<<<<<<< HEAD
                 _writerWithTransactionLog.WriteUInt8((byte) KVCommandType.TemporaryEndOfFile);
-                _writerWithTransactionLog.FlushBuffer();
-                _fileWithTransactionLog.HardFlush();
-                _fileWithTransactionLog.Truncate();
-=======
-                _writerWithTransactionLog.WriteUInt8((byte)KVCommandType.TemporaryEndOfFile);
                 _fileWithTransactionLog.HardFlushTruncateSwitchToDisposedMode();
->>>>>>> 8e0f5646
             }
         }
 
@@ -873,13 +821,6 @@
             {
                 _writerWithTransactionLog.WriteUInt8((byte) KVCommandType.Commit);
             }
-<<<<<<< HEAD
-
-            if (DurableTransactions || !temporaryCloseTransactionLog)
-                _writerWithTransactionLog.FlushBuffer();
-            UpdateTransactionLogInBTreeRoot(btreeRoot);
-=======
->>>>>>> 8e0f5646
             if (DurableTransactions)
             {
                 _fileWithTransactionLog.HardFlush();
@@ -891,15 +832,8 @@
             UpdateTransactionLogInBTreeRoot(btreeRoot);
             if (temporaryCloseTransactionLog)
             {
-<<<<<<< HEAD
                 _writerWithTransactionLog.WriteUInt8((byte) KVCommandType.TemporaryEndOfFile);
-                _writerWithTransactionLog.FlushBuffer();
-                if (DurableTransactions)
-                    _fileWithTransactionLog.HardFlush();
-=======
-                _writerWithTransactionLog.WriteUInt8((byte)KVCommandType.TemporaryEndOfFile);
                 _fileWithTransactionLog.Flush();
->>>>>>> 8e0f5646
                 _fileWithTransactionLog.Truncate();
             }
 
@@ -967,13 +901,8 @@
         {
             if (!nothingWrittenToTransactionLog)
             {
-<<<<<<< HEAD
                 _writerWithTransactionLog.WriteUInt8((byte) KVCommandType.Rollback);
-                _writerWithTransactionLog.FlushBuffer();
-=======
-                _writerWithTransactionLog.WriteUInt8((byte)KVCommandType.Rollback);
                 _fileWithTransactionLog.Flush();
->>>>>>> 8e0f5646
                 var newRoot = _lastCommited.CloneRoot();
                 UpdateTransactionLogInBTreeRoot(newRoot);
                 lock (_writeLock)
@@ -1021,13 +950,8 @@
         {
             if (_writerWithTransactionLog != null)
             {
-<<<<<<< HEAD
                 _writerWithTransactionLog.WriteUInt8((byte) KVCommandType.EndOfFile);
-                FlushCurrentTrl();
-=======
-                _writerWithTransactionLog.WriteUInt8((byte)KVCommandType.EndOfFile);
                 _fileWithTransactionLog.HardFlushTruncateSwitchToReadOnlyMode();
->>>>>>> 8e0f5646
                 _fileIdWithPreviousTransactionLog = _fileIdWithTransactionLog;
             }
 
@@ -1040,19 +964,8 @@
             FileCollection.SetInfo(_fileIdWithTransactionLog, transactionLog);
         }
 
-<<<<<<< HEAD
-        void FlushCurrentTrl()
-        {
-            _writerWithTransactionLog.FlushBuffer();
-            _fileWithTransactionLog.HardFlush();
-            _fileWithTransactionLog.Truncate();
-        }
-
         public void WriteCreateOrUpdateCommand(byte[] prefix, ByteBuffer key, ByteBuffer value, out uint valueFileId,
             out uint valueOfs, out int valueSize)
-=======
-        public void WriteCreateOrUpdateCommand(byte[] prefix, ByteBuffer key, ByteBuffer value, out uint valueFileId, out uint valueOfs, out int valueSize)
->>>>>>> 8e0f5646
         {
             var command = KVCommandType.CreateOrUpdate;
             if (_compression.ShouldTryToCompressKey(prefix.Length + key.Length))
@@ -1232,7 +1145,7 @@
 
         uint CreateKeyIndexFile(IBTreeRootNode root, CancellationToken cancellation, bool fullSpeed)
         {
-            var bytesPerSecondLimiter = new BytesPerSecondLimiter(fullSpeed ? 0 : _compactorWriteBytesPerSecondLimit);
+            var bytesPerSecondLimiter = new BytesPerSecondLimiter(fullSpeed ? 0 : CompactorWriteBytesPerSecondLimit);
             var file = FileCollection.AddFile("kvi");
             var writer = file.GetExclusiveAppenderWriter();
             var keyCount = root.CalcKeyCount();
@@ -1276,16 +1189,11 @@
                     bytesPerSecondLimiter.Limit((ulong)writer.GetCurrentPosition());
                 } while (root.FindNextKey(stack));
             }
-<<<<<<< HEAD
-
-            writer.FlushBuffer();
-=======
->>>>>>> 8e0f5646
             file.HardFlush();
             writer.WriteInt32(EndOfIndexFileMarker);
             file.HardFlushTruncateSwitchToDisposedMode();
             var trlGeneration = GetGeneration(keyIndex.TrLogFileId);
-            keyIndex.UsedFilesInOlderGenerations = usedFileIds.Select(fi => GetGeneration(fi))
+            keyIndex.UsedFilesInOlderGenerations = usedFileIds.Select(GetGenerationIgnoreMissing)
                 .Where(gen => gen < trlGeneration).OrderBy(a => a).ToArray();
             FileCollection.SetInfo(file.Index, keyIndex);
             Logger?.KeyValueIndexCreated(file.Index, keyIndex.KeyValueCount, file.GetSize(), TimeSpan.FromMilliseconds(bytesPerSecondLimiter.TotalTimeInMs));
