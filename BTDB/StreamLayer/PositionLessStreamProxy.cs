﻿using System;
using System.IO;
using Microsoft.Win32.SafeHandles;

namespace BTDB.StreamLayer
{
    public class PositionLessStreamProxy : IPositionLessStream
    {
        readonly FileStream _stream;
        readonly SafeFileHandle _handle;
        readonly bool _dispose;

        public PositionLessStreamProxy(string fileName)
        {
            if (string.IsNullOrEmpty(fileName)) throw new ArgumentOutOfRangeException(nameof(fileName));
<<<<<<< HEAD
            _stream = new FileStream(fileName, FileMode.OpenOrCreate, FileAccess.ReadWrite, FileShare.None, 1,
                FileOptions.None);
=======
            _stream = new FileStream(fileName, FileMode.OpenOrCreate, FileAccess.ReadWrite, FileShare.None, 1, FileOptions.None);
            _handle = _stream.SafeFileHandle;
>>>>>>> df67baf9
            _dispose = true;
        }

        public PositionLessStreamProxy(FileStream stream, bool dispose)
        {
            if (stream == null) throw new ArgumentNullException(nameof(stream));
            _stream = stream;
<<<<<<< HEAD
            _position = (ulong) _stream.Position;
=======
>>>>>>> df67baf9
            _dispose = dispose;
        }

        public int Read(Span<byte> data, ulong pos)
        {
<<<<<<< HEAD
            lock (_lock)
            {
                FlushWriteBuf();
                if (_position != pos)
                {
                    _stream.Position = (long) pos;
                    _position = pos;
                }

                try
                {
#if NETCOREAPP
                    var res = _stream.Read(data);
#else
                    var tempBuf = new byte[data.Length];
                    var res = _stream.Read(tempBuf, 0, tempBuf.Length);
                    tempBuf.AsSpan().CopyTo(data);
#endif
                    _position += (ulong) res;
                    return res;
                }
                catch (Exception)
                {
                    _position = (ulong) _stream.Position;
                    throw;
                }
            }
        }

        void FlushWriteBuf()
        {
            if (_writeBufUsed == 0) return;
            if (_position != _writeBufStart)
            {
                _stream.Position = (long) _writeBufStart;
                _position = _writeBufStart;
            }

            try
            {
                _stream.Write(_writeBuf, 0, _writeBufUsed);
                _position += (ulong) _writeBufUsed;
                _writeBufUsed = 0;
            }
            catch (Exception)
            {
                _position = (ulong) _stream.Position;
                _writeBufUsed = 0;
                throw;
            }
=======
            return (int)PlatformMethods.Instance.PRead(_handle, data.AsSpan(offset, size), pos);
>>>>>>> df67baf9
        }

        public void Write(ReadOnlySpan<byte> data, ulong pos)
        {
<<<<<<< HEAD
            lock (_lock)
            {
                if (data.Length < _writeBufSize)
                {
                    if (_writeBuf == null)
                    {
                        _writeBuf = new byte[_writeBufSize];
                    }

                    if (_writeBufUsed > 0)
                    {
                        if (pos >= _writeBufStart && pos <= _writeBufStart + (ulong) _writeBufUsed &&
                            pos + (ulong) data.Length <= _writeBufStart + (ulong) _writeBufSize)
                        {
                            var writeBufOfs = (int) (pos - _writeBufStart);
                            data.CopyTo(new Span<byte>(_writeBuf, writeBufOfs, data.Length));
                            _writeBufUsed = Math.Max(_writeBufUsed, writeBufOfs + data.Length);
                            return;
                        }
                    }
                    else
                    {
                        _writeBufStart = pos;
                        data.CopyTo(new Span<byte>(_writeBuf, 0, data.Length));
                        _writeBufUsed = data.Length;
                        return;
                    }
                }

                FlushWriteBuf();
                if (_position != pos)
                {
                    _stream.Position = (long) pos;
                    _position = pos;
                }

                try
                {
#if NETCOREAPP
                    _stream.Write(data);
#else
                    _stream.Write(data.ToArray(), 0, data.Length);
#endif
                    _position += (ulong) data.Length;
                }
                catch (Exception)
                {
                    _position = (ulong) _stream.Position;
                    throw;
                }
            }
=======
            PlatformMethods.Instance.PWrite(_handle, data.AsSpan(offset, size), pos);
>>>>>>> df67baf9
        }

        public void Flush()
        {
            _stream.Flush();
        }

        public void HardFlush()
        {
            _stream.Flush(true);
        }

        public ulong GetSize()
        {
<<<<<<< HEAD
            lock (_lock)
            {
                var res = (ulong) _stream.Length;
                if (_writeBufUsed > 0)
                {
                    res = Math.Max(res, _writeBufStart + (ulong) _writeBufUsed);
                }

                return res;
            }
=======
            return (ulong)_stream.Length;
>>>>>>> df67baf9
        }

        public void SetSize(ulong size)
        {
<<<<<<< HEAD
            lock (_lock)
            {
                FlushWriteBuf();
                _stream.SetLength((long) size);
                _position = (ulong) _stream.Position;
            }
=======
            _stream.SetLength((long)size);
>>>>>>> df67baf9
        }

        public void Dispose()
        {
            if (_dispose)
            {
                _handle.Dispose();
                _stream.Dispose();
            }
        }
    }
}<|MERGE_RESOLUTION|>--- conflicted
+++ resolved
@@ -13,13 +13,9 @@
         public PositionLessStreamProxy(string fileName)
         {
             if (string.IsNullOrEmpty(fileName)) throw new ArgumentOutOfRangeException(nameof(fileName));
-<<<<<<< HEAD
             _stream = new FileStream(fileName, FileMode.OpenOrCreate, FileAccess.ReadWrite, FileShare.None, 1,
                 FileOptions.None);
-=======
-            _stream = new FileStream(fileName, FileMode.OpenOrCreate, FileAccess.ReadWrite, FileShare.None, 1, FileOptions.None);
             _handle = _stream.SafeFileHandle;
->>>>>>> df67baf9
             _dispose = true;
         }
 
@@ -27,134 +23,23 @@
         {
             if (stream == null) throw new ArgumentNullException(nameof(stream));
             _stream = stream;
-<<<<<<< HEAD
-            _position = (ulong) _stream.Position;
-=======
->>>>>>> df67baf9
             _dispose = dispose;
         }
 
         public int Read(Span<byte> data, ulong pos)
         {
-<<<<<<< HEAD
-            lock (_lock)
-            {
-                FlushWriteBuf();
-                if (_position != pos)
-                {
-                    _stream.Position = (long) pos;
-                    _position = pos;
-                }
-
-                try
-                {
-#if NETCOREAPP
-                    var res = _stream.Read(data);
-#else
-                    var tempBuf = new byte[data.Length];
-                    var res = _stream.Read(tempBuf, 0, tempBuf.Length);
-                    tempBuf.AsSpan().CopyTo(data);
-#endif
-                    _position += (ulong) res;
-                    return res;
-                }
-                catch (Exception)
-                {
-                    _position = (ulong) _stream.Position;
-                    throw;
-                }
-            }
-        }
-
-        void FlushWriteBuf()
-        {
-            if (_writeBufUsed == 0) return;
-            if (_position != _writeBufStart)
-            {
-                _stream.Position = (long) _writeBufStart;
-                _position = _writeBufStart;
-            }
-
-            try
-            {
-                _stream.Write(_writeBuf, 0, _writeBufUsed);
-                _position += (ulong) _writeBufUsed;
-                _writeBufUsed = 0;
-            }
-            catch (Exception)
-            {
-                _position = (ulong) _stream.Position;
-                _writeBufUsed = 0;
-                throw;
-            }
-=======
-            return (int)PlatformMethods.Instance.PRead(_handle, data.AsSpan(offset, size), pos);
->>>>>>> df67baf9
+            return (int)PlatformMethods.Instance.PRead(_handle, data, pos);
         }
 
         public void Write(ReadOnlySpan<byte> data, ulong pos)
         {
-<<<<<<< HEAD
-            lock (_lock)
-            {
-                if (data.Length < _writeBufSize)
-                {
-                    if (_writeBuf == null)
-                    {
-                        _writeBuf = new byte[_writeBufSize];
-                    }
-
-                    if (_writeBufUsed > 0)
-                    {
-                        if (pos >= _writeBufStart && pos <= _writeBufStart + (ulong) _writeBufUsed &&
-                            pos + (ulong) data.Length <= _writeBufStart + (ulong) _writeBufSize)
-                        {
-                            var writeBufOfs = (int) (pos - _writeBufStart);
-                            data.CopyTo(new Span<byte>(_writeBuf, writeBufOfs, data.Length));
-                            _writeBufUsed = Math.Max(_writeBufUsed, writeBufOfs + data.Length);
-                            return;
-                        }
-                    }
-                    else
-                    {
-                        _writeBufStart = pos;
-                        data.CopyTo(new Span<byte>(_writeBuf, 0, data.Length));
-                        _writeBufUsed = data.Length;
-                        return;
-                    }
-                }
-
-                FlushWriteBuf();
-                if (_position != pos)
-                {
-                    _stream.Position = (long) pos;
-                    _position = pos;
-                }
-
-                try
-                {
-#if NETCOREAPP
-                    _stream.Write(data);
-#else
-                    _stream.Write(data.ToArray(), 0, data.Length);
-#endif
-                    _position += (ulong) data.Length;
-                }
-                catch (Exception)
-                {
-                    _position = (ulong) _stream.Position;
-                    throw;
-                }
-            }
-=======
-            PlatformMethods.Instance.PWrite(_handle, data.AsSpan(offset, size), pos);
->>>>>>> df67baf9
+            PlatformMethods.Instance.PWrite(_handle, data, pos);
         }
 
         public void Flush()
         {
-            _stream.Flush();
-        }
+                _stream.Flush();
+            }
 
         public void HardFlush()
         {
@@ -163,34 +48,12 @@
 
         public ulong GetSize()
         {
-<<<<<<< HEAD
-            lock (_lock)
-            {
-                var res = (ulong) _stream.Length;
-                if (_writeBufUsed > 0)
-                {
-                    res = Math.Max(res, _writeBufStart + (ulong) _writeBufUsed);
-                }
-
-                return res;
-            }
-=======
             return (ulong)_stream.Length;
->>>>>>> df67baf9
         }
 
         public void SetSize(ulong size)
         {
-<<<<<<< HEAD
-            lock (_lock)
-            {
-                FlushWriteBuf();
-                _stream.SetLength((long) size);
-                _position = (ulong) _stream.Position;
-            }
-=======
             _stream.SetLength((long)size);
->>>>>>> df67baf9
         }
 
         public void Dispose()
