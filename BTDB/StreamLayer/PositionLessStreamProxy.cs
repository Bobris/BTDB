--- conflicted
+++ resolved
@@ -17,13 +17,8 @@
         public PositionLessStreamProxy(string fileName)
         {
             if (string.IsNullOrEmpty(fileName)) throw new ArgumentOutOfRangeException(nameof(fileName));
-<<<<<<< HEAD
             _stream = new FileStream(fileName, FileMode.OpenOrCreate, FileAccess.ReadWrite, FileShare.None, 1,
                 FileOptions.None);
-            _handle = _stream.SafeFileHandle;
-=======
-            _stream = new FileStream(fileName, FileMode.OpenOrCreate, FileAccess.ReadWrite, FileShare.None, 1, FileOptions.None);
->>>>>>> 01bd7417
             _dispose = true;
             _position = 0;
             _writeBufUsed = 0;
@@ -34,33 +29,37 @@
         {
             if (stream == null) throw new ArgumentNullException(nameof(stream));
             _stream = stream;
-            _position = (ulong)_stream.Position;
+            _position = (ulong) _stream.Position;
             _dispose = dispose;
             _writeBufUsed = 0;
         }
 
         public int Read(Span<byte> data, ulong pos)
         {
-<<<<<<< HEAD
-            return (int)PlatformMethods.Instance.PRead(_handle, data, pos);
-=======
             lock (_lock)
             {
                 FlushWriteBuf();
                 if (_position != pos)
                 {
-                    _stream.Position = (long)pos;
+                    _stream.Position = (long) pos;
                     _position = pos;
                 }
+
                 try
                 {
-                    var res = _stream.Read(data, offset, size);
-                    _position += (ulong)res;
+#if NETCOREAPP
+                    var res = _stream.Read(data);
+#else
+                    var tempBuf = new byte[data.Length];
+                    var res = _stream.Read(tempBuf, 0, tempBuf.Length);
+                    tempBuf.AsSpan().CopyTo(data);
+#endif
+                    _position += (ulong) res;
                     return res;
                 }
                 catch (Exception)
                 {
-                    _position = (ulong)_stream.Position;
+                    _position = (ulong) _stream.Position;
                     throw;
                 }
             }
@@ -71,89 +70,87 @@
             if (_writeBufUsed == 0) return;
             if (_position != _writeBufStart)
             {
-                _stream.Position = (long)_writeBufStart;
+                _stream.Position = (long) _writeBufStart;
                 _position = _writeBufStart;
             }
+
             try
             {
                 _stream.Write(_writeBuf, 0, _writeBufUsed);
-                _position += (ulong)_writeBufUsed;
+                _position += (ulong) _writeBufUsed;
                 _writeBufUsed = 0;
             }
             catch (Exception)
             {
-                _position = (ulong)_stream.Position;
+                _position = (ulong) _stream.Position;
                 _writeBufUsed = 0;
                 throw;
             }
->>>>>>> 01bd7417
         }
 
         public void Write(ReadOnlySpan<byte> data, ulong pos)
         {
-<<<<<<< HEAD
-            PlatformMethods.Instance.PWrite(_handle, data, pos);
-=======
-            lock (_lock)
-            {
-                if (size < _writeBufSize)
+            lock (_lock)
+            {
+                if (data.Length < _writeBufSize)
                 {
                     if (_writeBuf == null)
                     {
                         _writeBuf = new byte[_writeBufSize];
                     }
+
                     if (_writeBufUsed > 0)
                     {
                         if (pos >= _writeBufStart && pos <= _writeBufStart + (ulong) _writeBufUsed &&
-                            pos + (ulong) size <= _writeBufStart + (ulong) _writeBufSize)
+                            pos + (ulong) data.Length <= _writeBufStart + (ulong) _writeBufSize)
                         {
                             var writeBufOfs = (int) (pos - _writeBufStart);
-                            Array.Copy(data, offset, _writeBuf, writeBufOfs, size);
-                            _writeBufUsed = Math.Max(_writeBufUsed, writeBufOfs + size);
+                            data.CopyTo(new Span<byte>(_writeBuf, writeBufOfs, data.Length));
+                            _writeBufUsed = Math.Max(_writeBufUsed, writeBufOfs + data.Length);
                             return;
                         }
                     }
                     else
                     {
                         _writeBufStart = pos;
-                        Array.Copy(data, offset, _writeBuf, 0, size);
-                        _writeBufUsed = size;
+                        data.CopyTo(new Span<byte>(_writeBuf, 0, data.Length));
+                        _writeBufUsed = data.Length;
                         return;
                     }
                 }
+
                 FlushWriteBuf();
                 if (_position != pos)
                 {
-                    _stream.Position = (long)pos;
+                    _stream.Position = (long) pos;
                     _position = pos;
                 }
+
                 try
                 {
-                    _stream.Write(data, offset, size);
-                    _position += (ulong)size;
+#if NETCOREAPP
+                    _stream.Write(data);
+#else
+                    _stream.Write(data.ToArray(), 0, data.Length);
+#endif
+                    _position += (ulong) data.Length;
                 }
                 catch (Exception)
                 {
-                    _position = (ulong)_stream.Position;
+                    _position = (ulong) _stream.Position;
                     throw;
                 }
             }
->>>>>>> 01bd7417
         }
 
         public void Flush()
         {
-<<<<<<< HEAD
+            lock (_lock)
+            {
+                FlushWriteBuf();
                 _stream.Flush();
             }
-=======
-            lock (_lock)
-            {
-                FlushWriteBuf();
-                _stream.Flush();
-            }
-        }
->>>>>>> 01bd7417
+        }
 
         public void HardFlush()
         {
@@ -176,11 +173,12 @@
         {
             lock (_lock)
             {
-                var res = (ulong)_stream.Length;
+                var res = (ulong) _stream.Length;
                 if (_writeBufUsed > 0)
                 {
-                    res = Math.Max(res, _writeBufStart + (ulong)_writeBufUsed);
-                }
+                    res = Math.Max(res, _writeBufStart + (ulong) _writeBufUsed);
+                }
+
                 return res;
             }
         }
@@ -190,8 +188,8 @@
             lock (_lock)
             {
                 FlushWriteBuf();
-                _stream.SetLength((long)size);
-                _position = (ulong)_stream.Position;
+                _stream.SetLength((long) size);
+                _position = (ulong) _stream.Position;
             }
         }
 
