--- conflicted
+++ resolved
@@ -4,11 +4,7 @@
 
 ### Added
 
-<<<<<<< HEAD
-In debug mode throws when using in listing by secondary key excluded start proposition. In release mode kept current behavior.
-=======
 In debug mode throws when using in listing by partial key excluded start proposition. In release mode kept current behavior.
->>>>>>> dda603f6
 
 ### Fixed
 
